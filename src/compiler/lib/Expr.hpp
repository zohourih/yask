/*****************************************************************************

YASK: Yet Another Stencil Kernel
Copyright (c) 2014-2017, Intel Corporation

Permission is hereby granted, free of charge, to any person obtaining a copy
of this software and associated documentation files (the "Software"), to
deal in the Software without restriction, including without limitation the
rights to use, copy, modify, merge, publish, distribute, sublicense, and/or
sell copies of the Software, and to permit persons to whom the Software is
furnished to do so, subject to the following conditions:

* The above copyright notice and this permission notice shall be included in
  all copies or substantial portions of the Software.

THE SOFTWARE IS PROVIDED "AS IS", WITHOUT WARRANTY OF ANY KIND, EXPRESS OR
IMPLIED, INCLUDING BUT NOT LIMITED TO THE WARRANTIES OF MERCHANTABILITY,
FITNESS FOR A PARTICULAR PURPOSE AND NONINFRINGEMENT. IN NO EVENT SHALL THE
AUTHORS OR COPYRIGHT HOLDERS BE LIABLE FOR ANY CLAIM, DAMAGES OR OTHER
LIABILITY, WHETHER IN AN ACTION OF CONTRACT, TORT OR OTHERWISE, ARISING
FROM, OUT OF OR IN CONNECTION WITH THE SOFTWARE OR THE USE OR OTHER DEALINGS
IN THE SOFTWARE.

*****************************************************************************/

///////// AST Expressions ////////////

// TODO: break this up into several smaller files.

#ifndef EXPR_HPP
#define EXPR_HPP

#include <set>
#include <map>
#include <unordered_set>
#include <unordered_map>
#include <vector>
#include <cstdarg>
#include <assert.h>
#include <fstream>

#include "tuple.hpp"
#include "yask_compiler_api.hpp"

using namespace std;

namespace yask {

    // Collections of integers, used for dimensions, indices, etc.
    typedef Scalar<int> IntScalar;
    typedef Tuple<int> IntTuple;

    // Forward-decls of expressions.
    class Expr;
    typedef shared_ptr<Expr> ExprPtr;
    class NumExpr;
    typedef shared_ptr<NumExpr> NumExprPtr;
    typedef vector<NumExprPtr> NumExprPtrVec;
    class IndexExpr;
    typedef shared_ptr<IndexExpr> IndexExprPtr;
    typedef vector<IndexExprPtr> IndexExprPtrVec;
    class BoolExpr;
    typedef shared_ptr<BoolExpr> BoolExprPtr;
    class EqualsExpr;
    typedef shared_ptr<EqualsExpr> EqualsExprPtr;
    class IfExpr;
    typedef shared_ptr<IfExpr> IfExprPtr;

    // More forward-decls.
    class ExprVisitor;
    class Grid;
    class GridPoint;
    typedef shared_ptr<GridPoint> GridPointPtr;
    class StencilSolution;

    typedef map<string, string> VarMap; // map used when substituting vars.
    
    //// Classes to implement parts of expressions.
    // The expressions are constructed at run-time when the
    // StencilSolution::define() method is called.

    // The base class for all expression nodes.
    class Expr : public virtual yc_expr_node {

    public:
        Expr() { }
        virtual ~Expr() { }

        // For visitors.
        virtual void accept(ExprVisitor* ev) =0;
        virtual void accept(ExprVisitor* ev) const;

        // check for expression equivalency.
        // Does *not* check value equivalency except for
        // constants.
        virtual bool isSame(const Expr* other) const =0;

        // Return a simple string expr.
        virtual string makeStr(const VarMap* varMap = 0) const;
        virtual string makeQuotedStr(string quote = "'",
                                     const VarMap* varMap = 0) const {
            ostringstream oss;
            oss << quote << makeStr(varMap) << quote;
            return oss.str();
        }

        // Count and return number of nodes at and below this.
        virtual int getNumNodes() const;

        // Use addr of this as a unique ID for this object.
        virtual size_t getId() const {
            return size_t(this);
        }
        virtual string getIdStr() const {
            ostringstream oss;
            oss << this;
            return oss.str();
        }
        virtual string getQuotedId() const {
            ostringstream oss;
            oss << "\"" << this << "\"";
            return oss.str();
        }

        // APIs.
        virtual string format_simple() const {
            return makeStr();
        }
        virtual int get_num_nodes() const {
            return getNumNodes();
        }
    };

    // Convert pointer to the given ptr type or die w/an error.
    template<typename T> shared_ptr<T> castExpr(ExprPtr ep, const string& descrip) {
        auto tp = dynamic_pointer_cast<T>(ep);
        if (!tp) {
            cerr << "Error: expression '" << ep->makeStr() << "' is not a " <<
                descrip << "." << endl;
            exit(1);
        }
        return tp;
    }

    // Compare 2 expr pointers and return whether the expressions are
    // equivalent.
    bool areExprsSame(const Expr* e1, const Expr* e2);
    inline bool areExprsSame(const ExprPtr e1, const Expr* e2) {
        return areExprsSame(e1.get(), e2);
    }
    inline bool areExprsSame(const Expr* e1, const ExprPtr e2) {
        return areExprsSame(e1, e2.get());
    }
    inline bool areExprsSame(const ExprPtr e1, const ExprPtr e2) {
        return areExprsSame(e1.get(), e2.get());
    }

    // Real or int value.
    class NumExpr : public Expr, public virtual yc_number_node {
    public:

        // Return 'true' if this is a compile-time constant.
        virtual bool isConstVal() const {
            return false;
        }
        
        // Get the current value.
        // Exit with error if not known.
        virtual double getNumVal() const {
            cerr << "Error: cannot evaluate '" << makeStr() <<
                "' for a known numerical value.\n";
            exit(1);
        }

        // Get the value as an integer.
        // Exits with error if not an integer.
        virtual int getIntVal() const {
            double val = getNumVal();
            int ival = int(val);
            if (val != double(ival)) {
                cerr << "Error: '" << makeStr() <<
                    "' does not evaluate to an integer.\n";
                exit(1);
            }
            return ival;
        }

        // Return 'true' and set offset if this expr is of the form 'dim',
        // 'dim+const', or 'dim-const'.
        virtual bool isOffsetFrom(string dim, int& offset) {
            return false;
        }
    
        // Create a deep copy of this expression.
        // For this to work properly, each derived type
        // should also implement a deep-copy copy ctor.
        virtual NumExprPtr clone() const =0;
    };

    // Grid index types.
    enum IndexType {
        STEP_INDEX,             // the step dim.
        DOMAIN_INDEX,           // a domain dim.
        MISC_INDEX,             // any other dim.
        FIRST_INDEX,            // first index value in domain.
        LAST_INDEX              // last index value in domain.
    };

    // Expression based on a dimension index.
    // This is an expression leaf-node.
    class IndexExpr : public NumExpr,
                      public virtual yc_index_node {
    protected:
        string _dimName;
        IndexType _type;

    public:
        IndexExpr(string dim, IndexType type) :
            _dimName(dim), _type(type) { }
        virtual ~IndexExpr() { }

        const string& getName() const { return _dimName; }
        IndexType getType() const { return _type; }
        string format(const VarMap* varMap = 0) const {
            switch (_type) {
            case FIRST_INDEX:
                return "FIRST_INDEX(" + _dimName + ")";
            case LAST_INDEX:
                return "LAST_INDEX(" + _dimName + ")";
            default:
                if (varMap && varMap->count(_dimName))
                    return varMap->at(_dimName);
                else
                    return _dimName;
            }
        }
        virtual void accept(ExprVisitor* ev);

        // Simple offset?
        virtual bool isOffsetFrom(string dim, int& offset);
        
        // Check for equivalency.
        virtual bool isSame(const Expr* other) const {
            auto p = dynamic_cast<const IndexExpr*>(other);
            return p && _dimName == p->_dimName && _type == p->_type;
        }
   
        // Create a deep copy of this expression.
        virtual NumExprPtr clone() const { return make_shared<IndexExpr>(*this); }

        // APIs.
        virtual const string& get_name() const {
            return _dimName;
        }
    };

    // A free function to create a constant expression.
    // Usually not needed due to operator overloading.
    NumExprPtr constNum(double rhs);

    // Free functions to create boundary indices, e.g., 'first_index(x)'.
    NumExprPtr first_index(IndexExprPtr dim);
    NumExprPtr last_index(IndexExprPtr dim);

    // A simple wrapper to provide automatic construction
    // of a NumExpr ptr from other types.
    class NumExprArg : public NumExprPtr {

    public:
        NumExprArg(NumExprPtr p) :
            NumExprPtr(p) { }
        NumExprArg(IndexExprPtr p) :
            NumExprPtr(p) { }
        NumExprArg(int i) :
            NumExprPtr(constNum(i)) { }
        NumExprArg(double f) :
            NumExprPtr(constNum(f)) { }
    };
    
    // Boolean value.
    class BoolExpr : public Expr, public virtual yc_bool_node  {
    public:

        // Get the current value.
        // Exit with error if not known.
        virtual bool getBoolVal() const {
            cerr << "Error: cannot evaluate '" << makeStr() <<
                "' for a known boolean value.\n";
            exit(1);
        }

        // Create a deep copy of this expression.
        // For this to work properly, each derived type
        // should also implement a copy ctor.
        virtual BoolExprPtr clone() const =0;
    };

    // A simple constant value.
    // This is an expression leaf-node.
    class ConstExpr : public NumExpr, public virtual yc_const_number_node {
    protected:
        double _f = 0.0;

    public:
        ConstExpr(double f) : _f(f) { }
        ConstExpr(const ConstExpr& src) : _f(src._f) { }
        virtual ~ConstExpr() { }

        virtual bool isConstVal() const { return true; }
        double getNumVal() const { return _f; }

        virtual void accept(ExprVisitor* ev);

        // Check for equivalency.
        virtual bool isSame(const Expr* other) const {
            auto p = dynamic_cast<const ConstExpr*>(other);
            return p && _f == p->_f;
        }
   
        // Create a deep copy of this expression.
        virtual NumExprPtr clone() const { return make_shared<ConstExpr>(*this); }

        // APIs.
        virtual void set_value(double val) { _f = val; }
        virtual double get_value() const { return _f; }
    };

    // Any expression that returns a real (not from a grid).
    // This is an expression leaf-node.
    class CodeExpr : public NumExpr {
    protected:
        string _code;

    public:
        CodeExpr(const string& code) :
            _code(code) { }
        CodeExpr(const CodeExpr& src) :
            _code(src._code) { }
        virtual ~CodeExpr() { }

        const string& getCode() const {
            return _code;
        }

        virtual void accept(ExprVisitor* ev);

        // Check for equivalency.
        virtual bool isSame(const Expr* other) const {
            auto p = dynamic_cast<const CodeExpr*>(other);
            return p && _code == p->_code;
        }

        // Create a deep copy of this expression.
        virtual NumExprPtr clone() const { return make_shared<CodeExpr>(*this); }
    };

    // Base class for any generic unary operator.
    // Still pure virtual because clone() not implemented.
    template <typename BaseT, typename ArgT>
    class UnaryExpr : public BaseT {
    protected:
        ArgT _rhs;
        string _opStr;

    public:
        UnaryExpr(const string& opStr, ArgT rhs) :
            _rhs(rhs),
            _opStr(opStr) { }
        UnaryExpr(const UnaryExpr& src) :
            _rhs(src._rhs->clone()),
            _opStr(src._opStr) { }

        ArgT& getRhs() { return _rhs; }
        const ArgT& getRhs() const { return _rhs; }
        const string& getOpStr() const { return _opStr; }

        virtual void accept(ExprVisitor* ev);

        // Check for equivalency.
        virtual bool isSame(const Expr* other) const {
            auto p = dynamic_cast<const UnaryExpr*>(other);
            return p && _opStr == p->_opStr &&
                _rhs && _rhs->isSame(p->_rhs.get());
        }
    };

    // Various types of unary operators depending on input and output types.
    typedef UnaryExpr<NumExpr, NumExprPtr> UnaryNumExpr;
    typedef UnaryExpr<BoolExpr, BoolExprPtr> UnaryBoolExpr;
    typedef UnaryExpr<BoolExpr, NumExprPtr> UnaryNum2BoolExpr;

    // Negate operator.
    class NegExpr : public UnaryNumExpr,
                    public virtual yc_negate_node {
    public:
        NegExpr(NumExprPtr rhs) :
            UnaryNumExpr(opStr(), rhs) { }
        NegExpr(const NegExpr& src) :
            UnaryExpr(src) { }

        static string opStr() { return "-"; }
        virtual bool isConstVal() const {
            return _rhs->isConstVal();
        }
        virtual double getNumVal() const {
            double rhs = _rhs->getNumVal();
            return -rhs;
        }
        virtual NumExprPtr clone() const {
            return make_shared<NegExpr>(*this);
        }

        // APIs.
        virtual yc_number_node_ptr get_rhs() {
            return _rhs;
        }
    };

    // Boolean inverse operator.
    class NotExpr : public UnaryBoolExpr {
    public:
        NotExpr(BoolExprPtr rhs) :
            UnaryBoolExpr(opStr(), rhs) { }
        NotExpr(const NotExpr& src) :
            UnaryBoolExpr(src) { }

        static string opStr() { return "!"; }
        virtual bool getBoolVal() const {
            bool rhs = _rhs->getBoolVal();
            return !rhs;
        }
        virtual BoolExprPtr clone() const {
            return make_shared<NotExpr>(*this);
        }
    };

    // Base class for any generic binary operator.
    // Still pure virtual because clone() not implemented.
    template <typename BaseT, typename ArgT>
    class BinaryExpr : public BaseT {
    protected:
        ArgT _lhs;              // RHS in BaseT which must be a UnaryExpr.

    public:
        BinaryExpr(ArgT lhs, const string& opStr, ArgT rhs) :
            BaseT(opStr, rhs),
            _lhs(lhs) { }
        BinaryExpr(const BinaryExpr& src) :
            BaseT(src._opStr, src._rhs->clone()),
            _lhs(src._lhs->clone()) { }  

        ArgT& getLhs() { return _lhs; }
        const ArgT& getLhs() const { return _lhs; }
        virtual void accept(ExprVisitor* ev);

        // Check for equivalency.
        virtual bool isSame(const Expr* other) const {
            auto p = dynamic_cast<const BinaryExpr*>(other);
            return p && BaseT::_opStr == p->_opStr &&
                _lhs->isSame(p->_lhs.get()) &&
                BaseT::_rhs->isSame(p->_rhs.get());
        }
    };

    // Various types of binary operators depending on input and output types.
    typedef BinaryExpr<UnaryNumExpr, NumExprPtr> BinaryNumExpr; // fn(num, num) -> num.
    typedef BinaryExpr<UnaryNum2BoolExpr, NumExprPtr> BinaryNum2BoolExpr; // fn(num, num) -> bool.
    typedef BinaryExpr<UnaryBoolExpr, BoolExprPtr> BinaryBoolExpr; // fn(bool, bool) -> bool.

    // Numerical binary operators.
    // TODO: redo this with a template.
#define BIN_NUM_EXPR(type, implType, opstr, oper)       \
    class type : public BinaryNumExpr,                  \
                 public virtual implType {              \
    public:                                             \
        type(NumExprPtr lhs, NumExprPtr rhs) :          \
            BinaryNumExpr(lhs, opStr(), rhs) { }        \
        type(const type& src) :                         \
            BinaryNumExpr(src) { }                      \
        static string opStr() { return opstr; }         \
        virtual bool isOffsetFrom(string dim, int& offset); \
        virtual bool isConstVal() const {               \
            return _lhs->isConstVal() &&                \
                _rhs->isConstVal();                     \
        }                                               \
        virtual double getNumVal() const {              \
            double lhs = _lhs->getNumVal();             \
            double rhs = _rhs->getNumVal();             \
            return oper;                                \
        }                                               \
        virtual NumExprPtr clone() const {              \
            return make_shared<type>(*this);            \
        }                                               \
        virtual yc_number_node_ptr get_lhs() {          \
            return getLhs();                            \
        }                                               \
        virtual yc_number_node_ptr get_rhs() {          \
            return getRhs();                            \
        }                                               \
    }
    BIN_NUM_EXPR(SubExpr, yc_subtract_node, "-", lhs - rhs);
    BIN_NUM_EXPR(DivExpr, yc_divide_node, "/", lhs / rhs); // TODO: add check for div-by-0.
#undef BIN_NUM_EXPR

// Boolean binary operators with numerical inputs.
// TODO: redo this with a template.
#define BIN_NUM2BOOL_EXPR(type, opstr, oper)            \
    class type : public BinaryNum2BoolExpr {            \
    public:                                             \
    type(NumExprPtr lhs, NumExprPtr rhs) :              \
        BinaryNum2BoolExpr(lhs, opStr(), rhs) { }       \
    type(const type& src) :                             \
        BinaryNum2BoolExpr(src) { }                     \
    static string opStr() { return opstr; }             \
    virtual bool getBoolVal() const {                   \
        double lhs = _lhs->getNumVal();                 \
        double rhs = _rhs->getNumVal();                 \
        return oper;                                    \
    }                                                   \
    virtual BoolExprPtr clone() const {                 \
        return make_shared<type>(*this);                \
    }                                                   \
    }
    BIN_NUM2BOOL_EXPR(IsEqualExpr, "==", lhs == rhs);
    BIN_NUM2BOOL_EXPR(NotEqualExpr, "!=", lhs != rhs);
    BIN_NUM2BOOL_EXPR(IsLessExpr, "<", lhs < rhs);
    BIN_NUM2BOOL_EXPR(NotLessExpr, ">=", lhs >= rhs);
    BIN_NUM2BOOL_EXPR(IsGreaterExpr, ">", lhs > rhs);
    BIN_NUM2BOOL_EXPR(NotGreaterExpr, "<=", lhs <= rhs);
#undef BIN_NUM2BOOL_EXPR

    // Boolean binary operators with boolean inputs.
    // TODO: redo this with a template.
#define BIN_BOOL_EXPR(type, opstr, oper)                \
    class type : public BinaryBoolExpr {                \
    public:                                             \
    type(BoolExprPtr lhs, BoolExprPtr rhs) :            \
        BinaryBoolExpr(lhs, opStr(), rhs) { }           \
    type(const type& src) :                             \
        BinaryBoolExpr(src) { }                         \
    static string opStr() { return opstr; }             \
    virtual bool getBoolVal() const {                   \
        bool lhs = _lhs->getBoolVal();                  \
        bool rhs = _rhs->getBoolVal();                  \
        return oper;                                    \
    }                                                   \
    virtual BoolExprPtr clone() const {                 \
        return make_shared<type>(*this);                \
    }                                                   \
    }
    BIN_BOOL_EXPR(AndExpr, "&&", lhs && rhs);
    BIN_BOOL_EXPR(OrExpr, "||", lhs || rhs);
#undef BIN_BOOL_EXPR

    // A list of exprs with a common operator that can be rearranged,
    // e.g., 'a * b * c' or 'a + b + c'.
    // Still pure virtual because clone() not implemented.
    class CommutativeExpr : public NumExpr, public virtual yc_commutative_number_node {
    protected:
        NumExprPtrVec _ops;
        string _opStr;

    public:
        CommutativeExpr(const string& opStr) :
            _opStr(opStr) {
        }
        CommutativeExpr(NumExprPtr lhs, const string& opStr, NumExprPtr rhs) :
            _opStr(opStr) {
            _ops.push_back(lhs->clone());
            _ops.push_back(rhs->clone());
        }
        CommutativeExpr(const CommutativeExpr& src) :
            _opStr(src._opStr) {
            for(auto op : src._ops)
                _ops.push_back(op->clone());
        }
        virtual ~CommutativeExpr() { }

        // Accessors.
        NumExprPtrVec& getOps() { return _ops; }
        const NumExprPtrVec& getOps() const { return _ops; }
        const string& getOpStr() const { return _opStr; }

        // Clone and add an operand.
        virtual void appendOp(NumExprPtr op) {
            _ops.push_back(op->clone());
        }

        // If op is another CommutativeExpr with the
        // same operator, add its operands to this.
        // Otherwise, just clone and add the whole op.
        virtual void mergeExpr(NumExprPtr op) {
            auto opp = dynamic_pointer_cast<CommutativeExpr>(op);
            if (opp && opp->getOpStr() == _opStr) {
                for(auto op2 : opp->_ops)
                    appendOp(op2);
            }
            else
                appendOp(op);
        }

        // Swap the contents w/another.
        virtual void swap(CommutativeExpr* ce) {
            _ops.swap(ce->_ops);
            _opStr.swap(ce->_opStr);
        }

        virtual void accept(ExprVisitor* ev);

        // Check for equivalency.
        virtual bool isSame(const Expr* other) const;

        // APIs.
        virtual int get_num_operands() {
            return _ops.size();
        }
        virtual yc_number_node_ptr get_operand(int i) {
            if (i >= 0 &&
                size_t(i) < _ops.size())
                return _ops.at(size_t(i));
            else
                return nullptr;
        }
        virtual void add_operand(yc_number_node_ptr node) {
            auto p = dynamic_pointer_cast<NumExpr>(node);
            assert(p);
            appendOp(p);
        }
    };

    // Commutative operators.
    // TODO: redo this with a template.
#define COMM_EXPR(type, implType, opstr, baseVal, oper)                 \
    class type : public CommutativeExpr, public virtual implType  {     \
    public:                                                             \
    type()  :                                                           \
        CommutativeExpr(opStr()) { }                                    \
    type(NumExprPtr lhs, NumExprPtr rhs) :                              \
        CommutativeExpr(lhs, opStr(), rhs) { }                          \
    type(const type& src) :                                             \
        CommutativeExpr(src) { }                                        \
    virtual ~type() { }                                                 \
    static string opStr() { return opstr; }                             \
    virtual bool isOffsetFrom(string dim, int& offset);                 \
    virtual bool isConstVal() const {                                   \
        bool is_const = true;                                           \
        for(auto op : _ops) {                                           \
            bool rhs = op->isConstVal();                                \
            is_const &= rhs;                                            \
        }                                                               \
        return is_const;                                                \
    }                                                                   \
    virtual double getNumVal() const {                                  \
        double val = baseVal;                                           \
        for(auto op : _ops) {                                           \
            double lhs = val;                                           \
            double rhs = op->getNumVal();                               \
            val = oper;                                                 \
        }                                                               \
        return val;                                                     \
    }                                                                   \
    virtual NumExprPtr clone() const { return make_shared<type>(*this); } \
    }
    COMM_EXPR(MultExpr, yc_multiply_node, "*", 1.0, lhs * rhs);
    COMM_EXPR(AddExpr, yc_add_node, "+", 0.0, lhs + rhs);
#undef COMM_EXPR

    // One specific point in a grid.
    // This is an expression leaf-node.
    class GridPoint : public NumExpr,
                      public virtual yc_grid_point_node {

    public:

        // What kind of vectorization can be done on this point.
        // Set via setVec().
        enum VecType { VEC_UNSET,
                       VEC_FULL,
                       VEC_PARTIAL,
                       VEC_NONE };

    protected:
        Grid* _grid = 0;        // the grid this point is from.
        NumExprPtrVec _args;    // index exprs for each dim.
        IntTuple _offsets;      // simple offset for each expr that is dim +/- offset.
        IntTuple _consts;       // simple value for each expr that is a const.
        VecType _vecType = VEC_UNSET; // allowed vectorization.

    public:
        
        // Construct a point given a grid and an arg for each dim.
        GridPoint(Grid* grid, const NumExprPtrVec& args);

        // Dtor.
        virtual ~GridPoint() {}

        // Get parent grid info.
        const Grid* getGrid() const { return _grid; }
        Grid* getGrid() { return _grid; }
        virtual const string& getGridName() const;
        virtual bool isGridFoldable() const;

        // Accessors.
        virtual const NumExprPtrVec& getArgs() const { return _args; }
        virtual const IntTuple& getArgOffsets() const { return _offsets; }
        virtual const IntTuple& getArgConsts() const { return _consts; }
        virtual VecType getVecType() const {
            assert(_vecType != VEC_UNSET);
            return _vecType;
        }
        virtual void setVecType(VecType vt) {
            _vecType = vt;
        }

        // Set given arg to given offset; ignore if not in step or domain grid dims.
        virtual void setArgOffset(const IntScalar& offset);
        
        // Set given args to be given offsets.
        virtual void setArgOffsets(const IntTuple& offsets) {
            for (auto ofs : offsets.getDims())
                setArgOffset(ofs);
        }

        // Some comparisons.
        bool operator==(const GridPoint& rhs) const;
        bool operator<(const GridPoint& rhs) const;

        // Take ev to each value.
        virtual void accept(ExprVisitor* ev);

        // Check for equivalency.
        virtual bool isSame(const Expr* other) const {
            auto p = dynamic_cast<const GridPoint*>(other);
            return p && *this == *p;
        }
    
        // String w/name and parens around args, e.g., 'u(x, y+2)'.
        // Apply substitutions to indices using 'varMap' if provided.
        virtual string makeStr(const VarMap* varMap = 0) const;

        // String w/just comma-sep args, e.g., 'x, y+2'.
        // Apply substitutions to indices using 'varMap' if provided.
        virtual string makeArgStr(const VarMap* varMap = 0) const;

        // String v/vec-normalized args, e.g., 'x, y+(2/VLEN_Y)'.
        // Apply substitutions to indices using 'varMap' if provided.
        virtual string makeNormArgStr(const IntTuple& fold,
                                      const VarMap* varMap = 0) const;
            
        // Create a deep copy of this expression,
        // except pointed-to grid is not copied.
        virtual NumExprPtr clone() const { return make_shared<GridPoint>(*this); }
        virtual GridPointPtr cloneGridPoint() const { return make_shared<GridPoint>(*this); }
    
        // Determine whether this is 'ahead of' rhs in given direction.
        virtual bool isAheadOfInDir(const GridPoint& rhs, const IntScalar& dir) const;

        // APIs.
        virtual yc_grid* get_grid();
    };
} // namespace yask.

// Define hash function for GridPoint for unordered_{set,map}.
// TODO: make this more efficient.
namespace std {
    using namespace yask;
    
    template <> struct hash<GridPoint> {
        size_t operator()(const GridPoint& k) const {
            return hash<string>{}(k.makeStr());
        }
    };
}

namespace yask {
    
    // Equality operator for a grid point.
    // This defines the LHS as equal to the RHS; it is NOT
    // a comparison operator.
    // (Not inherited from BinaryExpr because LHS is special.)
    class EqualsExpr : public UnaryNumExpr,
                       public virtual yc_equation_node {
    protected:
        GridPointPtr _lhs;

    public:
        EqualsExpr(GridPointPtr lhs, NumExprPtr rhs) :
            UnaryNumExpr(opStr(), rhs),
            _lhs(lhs) { }
        EqualsExpr(const EqualsExpr& src) :
            UnaryNumExpr(src),
            _lhs(src._lhs->cloneGridPoint()) { }

        GridPointPtr& getLhs() { return _lhs; }
        const GridPointPtr& getLhs() const { return _lhs; }
        static string opStr() { return "=="; }
        virtual void accept(ExprVisitor* ev);

        // Get pointer to grid on LHS or NULL if not set.
        virtual Grid* getGrid() {
            if (_lhs.get())
                return _lhs->getGrid();
            return NULL;
        }
    
        // Check for equivalency.
        virtual bool isSame(const Expr* other) const;

        // Create a deep copy of this expression.
        virtual NumExprPtr clone() const { return make_shared<EqualsExpr>(*this); }
        virtual EqualsExprPtr cloneEquals() const { return make_shared<EqualsExpr>(*this); }

        // APIs.
        virtual yc_grid_point_node_ptr get_lhs() {
            return _lhs;
        }
        virtual yc_number_node_ptr get_rhs() {
            return _rhs;
        }
    };

    // Conditional operator.
    // (Not inherited from BinaryExpr because LHS is special.)
    // Condition (RHS) will be NULL if there is no condition.
    class IfExpr : public UnaryBoolExpr {
    protected:
        EqualsExprPtr _expr;

    public:
        IfExpr(EqualsExprPtr expr, const BoolExprPtr cond) :
            UnaryBoolExpr(opStr(), cond),
            _expr(expr) { }
        IfExpr(const IfExpr& src) :
            UnaryBoolExpr(src),
            _expr(src._expr->cloneEquals()) { }

        EqualsExprPtr& getExpr() { return _expr; }
        const EqualsExprPtr& getExpr() const { return _expr; }
        BoolExprPtr& getCond() { return getRhs(); }
        const BoolExprPtr& getCond() const { return getRhs(); }
        static string opStr() { return "IF"; }
        virtual void accept(ExprVisitor* ev);

        // Check for equivalency.
        virtual bool isSame(const Expr* other) const;

        // Create a deep copy of this expression.
        virtual BoolExprPtr clone() const { return make_shared<IfExpr>(*this); }
    };

    // A conditional evaluation.
    // We use an otherwise unneeded binary operator that has a low priority.
    // See http://en.cppreference.com/w/cpp/language/operator_precedence.
#define IF_OPER ^=
    IfExprPtr operator IF_OPER(EqualsExprPtr expr, const BoolExprPtr cond);
#define IF IF_OPER

    ///// The following are operators and functions used in stencil expressions.

    // Various unary operators.
    NumExprPtr operator-(const NumExprPtr rhs);

    // Various binary operators.
    NumExprPtr operator+(const NumExprPtr lhs, const NumExprPtr rhs);
    NumExprPtr operator+(double lhs, const NumExprPtr rhs);
    NumExprPtr operator+(const NumExprPtr lhs, double rhs);
    void operator+=(NumExprPtr& lhs, const NumExprPtr rhs);
    void operator+=(NumExprPtr& lhs, double rhs);

    NumExprPtr operator-(const NumExprPtr lhs, const NumExprPtr rhs);
    NumExprPtr operator-(double lhs, const NumExprPtr rhs);
    NumExprPtr operator-(const NumExprPtr lhs, double rhs);
    void operator-=(NumExprPtr& lhs, const NumExprPtr rhs);
    void operator-=(NumExprPtr& lhs, double rhs);

    NumExprPtr operator*(const NumExprPtr lhs, const NumExprPtr rhs);
    NumExprPtr operator*(double lhs, const NumExprPtr rhs);
    NumExprPtr operator*(const NumExprPtr lhs, double rhs);
    void operator*=(NumExprPtr& lhs, const NumExprPtr rhs);
    void operator*=(NumExprPtr& lhs, double rhs);

    NumExprPtr operator/(const NumExprPtr lhs, const NumExprPtr rhs);
    NumExprPtr operator/(double lhs, const NumExprPtr rhs);
    NumExprPtr operator/(const NumExprPtr lhs, double rhs);
    void operator/=(NumExprPtr& lhs, const NumExprPtr rhs);
    void operator/=(NumExprPtr& lhs, double rhs);

    // The '==' operator used for defining a grid value.
#define EQUALS_OPER ==
    EqualsExprPtr operator EQUALS_OPER(GridPointPtr gpp, const NumExprPtr rhs);
    EqualsExprPtr operator EQUALS_OPER(GridPointPtr gpp, double rhs);
#define EQUALS EQUALS_OPER
#define IS_EQUIV_TO EQUALS_OPER
#define IS_EQUIVALENT_TO EQUALS_OPER

    // Binary numerical-to-boolean operators.
    // Must provide explicit IndexExprPtr operands to keep compiler from
    // using built-in pointer comparison.
#define BOOL_OPER(oper, type) \
    inline BoolExprPtr operator oper(const NumExprPtr lhs, const NumExprPtr rhs) { \
        return make_shared<type>(lhs, rhs); } \
    inline BoolExprPtr operator oper(const IndexExprPtr lhs, const NumExprPtr rhs) { \
        return make_shared<type>(lhs, rhs); } \
    inline BoolExprPtr operator oper(const NumExprPtr lhs, const IndexExprPtr rhs) { \
        return make_shared<type>(lhs, rhs); } \
    inline BoolExprPtr operator oper(const IndexExprPtr lhs, const IndexExprPtr rhs) { \
        return make_shared<type>(lhs, rhs); }

    BOOL_OPER(==, IsEqualExpr)
    BOOL_OPER(!=, NotEqualExpr)
    BOOL_OPER(<, IsLessExpr)
    BOOL_OPER(>, IsGreaterExpr)
    BOOL_OPER(<=, NotGreaterExpr)
    BOOL_OPER(>=, NotLessExpr)

<<<<<<< HEAD
    // Logical operators.
    inline BoolExprPtr operator&&(const BoolExprPtr lhs, const BoolExprPtr rhs) {
        return make_shared<AndExpr>(lhs, rhs);
    }
    inline BoolExprPtr operator||(const BoolExprPtr lhs, const BoolExprPtr rhs) {
        return make_shared<OrExpr>(lhs, rhs);
    }
    inline BoolExprPtr operator!(const BoolExprPtr rhs) {
        return make_shared<NotExpr>(rhs);
    }
=======
        // Find dependencies based on all eqs.  If 'eq_deps' is
        // set, save dependencies between eqs.
        virtual void findDeps(IntTuple& pts,
                              const string& stepDim,
                              EqDepMap* eq_deps,
                              ostream& os);

        // Check for illegal dependencies in all equations.
        // Exit with error if any found.
        virtual void checkDeps(IntTuple& pts,
                               const string& stepDim,
                               ostream& os) {
            findDeps(pts, stepDim, NULL, os);
        }
    };
>>>>>>> eba7d760


    typedef set<GridPoint> GridPointSet;
    typedef set<GridPointPtr> GridPointPtrSet;
    typedef vector<GridPoint> GridPointVec;

    // A 'GridIndex' is simply a pointer to a numerical expression.
    typedef NumExprPtr GridIndex;

    // A 'Condition' is simply a pointer to a binary expression.
    typedef BoolExprPtr Condition;

<<<<<<< HEAD
=======
    // A class for a Grid or a Parameter.
    // Dims in the IntTuple describe the grid or param.
    // For grids, values in the IntTuple are ignored (grids are sized at run-time).
    // For params, values in the IntTuple define the sizes.
    class Grid : public IntTuple,
                 public virtual yc_grid {

        // Should not be copying grids.
        Grid(const Grid& src) { assert(0); }
    
    protected:
        string _name;               // name of the grid.

        // Note: at this time, a Grid is either indexed only by stencil indices,
        // and a 'parameter' is indexed only by non-stencil indices. So, scalar
        // parameter values will be broadcast to all elements of a grid
        // vector. TODO: generalize this so that a parameter is just one special
        // case of a grid.
        bool _isParam = false;              // is a parameter.

        // Ptr to object to store equations when they are encountered.
        Eqs* _eqs = 0;
    
        // Max abs-value of non-step-index halos required by all eqs at
        // various step-index values.
        // TODO: keep separate pos and neg halos.
        // TODO: keep separate halos for each equation.
        string _stepDim;            // Assumes all eqs use same step-dim.
        map<int, IntTuple> _halos;  // key: step-dim offset.

    public:
        Grid() { }
        virtual ~Grid() { }

        // Name accessors.
        const string& getName() const { return _name; }
        void setName(const string& name) { _name = name; }

        // Param-type accessors.
        bool isParam() const { return _isParam; }
        void setParam(bool isParam) { _isParam = isParam; }

        // Access to all equations in this stencil.
        virtual Eqs* getEqs() { return _eqs; }
        virtual void setEqs(Eqs* eqs) { _eqs = eqs; }
    
        // Get the max size in 'dim' of halo across all step dims.
        virtual int getHaloSize(const string& dim) const {
            int h = 0;
            for (auto i : _halos) {
                auto& hi = i.second; // halo at step-val 'i'.
                auto* p = hi.lookup(dim);
                if (p)
                    h = std::max(h, *p);
            }
            return h;
        }

        // Determine how many values in step-dim are needed.
        virtual int getStepDimSize() const;

        // Update halos based on each value in 'vals' given the step-dim 'stepDim'.
        virtual void updateHalo(const string& stepDim, const IntTuple& vals);
    
        // Create an expression to a specific point in this grid.
        // Note that this doesn't actually 'read' or 'write' a value;
        // it's just a node in an expression.
        virtual GridPointPtr makePoint(int count, ...);

        // Convenience functions for zero dimensions (scalar).
        virtual operator NumExprPtr() { // implicit conversion.
            assert(_isParam);
            return makePoint(0);
        }
        virtual operator GridPointPtr() { // implicit conversion.
            assert(_isParam);
            return makePoint(0);
        }
        virtual GridPointPtr operator()() {
            assert(_isParam);
            return makePoint(0);
        }

        // Convenience functions for one dimension (array).
        // TODO: separate out ExprPtr varieties for Grid
        // and int varieties for Param.
        virtual GridPointPtr operator[](int i1) {
            assert(_isParam);
            return makePoint(1, i1);
        }
        virtual GridPointPtr operator()(int i1) {
            assert(_isParam);
            return makePoint(1, i1);
        }
        virtual GridPointPtr operator[](const NumExprPtr i1) {
            return makePoint(1, i1->getIntVal());
        }
        virtual GridPointPtr operator()(const NumExprPtr i1) {
            return makePoint(1, i1->getIntVal());
        }

        // Convenience functions for more dimensions.
        virtual GridPointPtr operator()(int i1, int i2) {
            assert(_isParam);
            return makePoint(2, i1, i2);
        }
        virtual GridPointPtr operator()(int i1, int i2, int i3) {
            assert(_isParam);
            return makePoint(3, i1, i2, i3);
        }
        virtual GridPointPtr operator()(int i1, int i2, int i3, int i4) {
            assert(_isParam);
            return makePoint(4, i1, i2, i3, i4);
        }
        virtual GridPointPtr operator()(int i1, int i2, int i3, int i4, int i5) {
            assert(_isParam);
            return makePoint(5, i1, i2, i3, i4, i5);
        }
        virtual GridPointPtr operator()(int i1, int i2, int i3, int i4, int i5, int i6) {
            assert(_isParam);
            return makePoint(6, i1, i2, i3, i4, i5, i6);
        }
        virtual GridPointPtr operator()(const NumExprPtr i1, const NumExprPtr i2) {
            return makePoint(2, i1->getIntVal(), i2->getIntVal());
        }
        virtual GridPointPtr operator()(const NumExprPtr i1, const NumExprPtr i2,
                                        const NumExprPtr i3) {
            return makePoint(3, i1->getIntVal(), i2->getIntVal(),
                             i3->getIntVal());
        }
        virtual GridPointPtr operator()(const NumExprPtr i1, const NumExprPtr i2,
                                        const NumExprPtr i3, const NumExprPtr i4) {
            return makePoint(4, i1->getIntVal(), i2->getIntVal(),
                             i3->getIntVal(), i4->getIntVal());
        }
        virtual GridPointPtr operator()(const NumExprPtr i1, const NumExprPtr i2,
                                        const NumExprPtr i3, const NumExprPtr i4,
                                        const NumExprPtr i5) {
            return makePoint(5, i1->getIntVal(), i2->getIntVal(),
                             i3->getIntVal(), i4->getIntVal(),
                             i5->getIntVal());
        }
        virtual GridPointPtr operator()(const NumExprPtr i1, const NumExprPtr i2,
                                        const NumExprPtr i3, const NumExprPtr i4,
                                        const NumExprPtr i5, const NumExprPtr i6) {
            return makePoint(6, i1->getIntVal(), i2->getIntVal(),
                             i3->getIntVal(), i4->getIntVal(),
                             i5->getIntVal(), i6->getIntVal());
        }

        // APIs.
        virtual const string& get_name() const {
            return _name;
        }
        virtual int get_num_dims() const {
            return getNumDims();
        }
        virtual const string& get_dim_name(int n) const {
            return getDimName(n);
        }
        virtual std::vector<std::string> get_dim_names() const;
        virtual yc_grid_point_node_ptr
        new_relative_grid_point(int dim1_offset,
                                int dim2_offset,
                                int dim3_offset,
                                int dim4_offset,
                                int dim5_offset,
                                int dim6_offset);
        virtual yc_grid_point_node_ptr
        new_relative_grid_point(std::vector<int> dim_offsets);
    };

    // A list of grids.  This holds pointers to grids defined by the stencil
    // class in the order in which they are added via the INIT_GRID_* macros.
    class Grids : public vector_set<Grid*> {
    public:
    
        Grids() {}
        virtual ~Grids() {}

        // Copy ctor.
        // Copies list of grid pointers, but not grids (shallow copy).
        Grids(const Grids& src) : vector_set<Grid*>(src) {}
    };

    // Aliases for parameters.
    // Even though these are just typedefs for now, don't interchange them.
    // TODO: make params just a special case of grids.
    typedef Grid Param;
    typedef Grids Params;

    // Settings for the compiler.
    // May be provided via cmd-line or API.
    class CompilerSettings {
    public:
        int _elem_bytes = 4;    // bytes in an FP element.
        string _stepDim = "t";  // name of stepping dimension.
        IntTuple _domainDims;   // names of domain dimensions.
        IntTuple _foldOptions;    // vector fold.
        IntTuple _clusterOptions; // cluster multipliers.
        bool _firstInner = true; // first dimension of fold is unit step.
        string _eq_group_basename_default = "stencil";
        bool _allowUnalignedLoads = false;
        int _haloSize = 0;      // 0 => calculate each halo separately and automatically.
        int _stepAlloc = 0;     // 0 => calculate step allocation automatically.
        int _maxExprSize = 50;
        int _minExprSize = 2;
        bool _doCse = true;      // do common-subexpr elim.
        bool _doComb = true;    // combine commutative operations.
        bool _doOptCluster = true; // apply optimizations also to cluster.
        bool _find_deps = true;  // find dependencies between equations.
        string _eqGroupTargets;  // how to group equations.
    };
    
    // Stencil dimensions.
    struct Dimensions {
        IntTuple _allDims;          // all dims with zero value.
        string _stepDim;            // step dimension.
        IntTuple _scalar, _fold;    // points in scalar and fold.
        IntTuple _clusterPts;       // cluster size in points.
        IntTuple _clusterMults;     // cluster size in vectors.
        IntTuple _miscDims;         // all dims that are not the step or in folds/clusters.

        Dimensions() {}
        virtual ~Dimensions() {}
    
        // Find the dimensions to be used.
        void setDims(Grids& grids,
                     CompilerSettings& settings,
                     int vlen,
                     bool is_folding_efficient,
                     ostream& os);
    };

    // A named equation group, which contains one or more grid-update equations.
    // All equations in a group must have the same condition.
    // Equations should not have inter-dependencies because they will be
    // combined into a single expression.  TODO: make this a proper class, e.g.,
    // encapsulate the fields.
    class EqGroup {
    protected:
        EqList _eqs; // expressions in this eqGroup (not including conditions).
        Grids _outGrids;          // grids updated by this eqGroup.
        Grids _inGrids;          // grids read from by this eqGroup.
        const Dimensions* _dims = 0;

        // Other eq-groups that this group depends on. This means that an
        // equation in this group has a grid value on the RHS that appears in
        // the LHS of the dependency.
        map<DepType, set<string>> _dep_on;

    public:
        string baseName;            // base name of this eqGroup.
        int index;                  // index to distinguish repeated names.
        BoolExprPtr cond;           // condition (default is null).

        // Ctor.
        EqGroup(const Dimensions& dims) : _dims(&dims) {

            // Create empty map entries.
            for (DepType dt = certain_dep; dt < num_deps; dt = DepType(dt+1)) {
                _dep_on[dt];
            }
        }
        virtual ~EqGroup() {}

        // Add an equation.
        // If 'update_stats', update grid and halo data.
        virtual void addEq(EqualsExprPtr ee, bool update_stats = true);
    
        // Visit all the equations.
        virtual void visitEqs(ExprVisitor* ev) {
            for (auto& ep : _eqs) {
#ifdef DEBUG_EQ_GROUP
                cout << " //** EqGroup: visiting " << ep->makeQuotedStr() << endl;
#endif
                ep->accept(ev);
            }
        }

        // Get the list of all equations.
        // Does NOT return condition.
        virtual const EqList& getEqs() const {
            return _eqs;
        }

        // Visit the condition.
        // Return true if there was one to visit.
        virtual bool visitCond(ExprVisitor* ev) {
            if (cond.get()) {
                cond->accept(ev);
                return true;
            }
            return false;
        }

        // Get the full name.
        virtual string getName() const;

        // Get a string description.
        virtual string getDescription(bool show_cond = true,
                                      string quote = "'") const;

        // Get number of equations.
        virtual int getNumEqs() const {
            return _eqs.size();
        }

        // Get grids output and input.
        virtual const Grids& getOutputGrids() const {
            return _outGrids;
        }
        virtual const Grids& getInputGrids() const {
            return _inGrids;
        }

        // Get whether this eq-group depends on eg2.
        // Must have already been set via setDepOn().
        virtual bool isDepOn(DepType dt, const EqGroup& eq2) const {
            return _dep_on.at(dt).count(eq2.getName()) > 0;
        }

        // Get dependencies on this eq-group.
        virtual const set<string>& getDeps(DepType dt) const {
            return _dep_on.at(dt);
        }
    
        // Set dependency on eg2 if this eq-group is dependent on it.
        // Return whether dependent.
        virtual bool setDepOn(DepType dt, EqDepMap& eq_deps, const EqGroup& eg2);

        // Replicate each equation at the non-zero offsets for
        // each vector in a cluster.
        virtual void replicateEqsInCluster(Dimensions& dims);
        
        // Print stats for the equation(s) in this group.
        virtual void printStats(ostream& os, const string& msg);
    };

    // Container for multiple equation groups.
    class EqGroups : public vector<EqGroup> {
    protected:

        // Copy of some global data.
        string _basename_default;
        const Dimensions* _dims = 0;

        // Track grids that are udpated.
        Grids _outGrids;

        // Map to track indices per eq-group name.
        map<string, int> _indices;

        // Track equations that have been added already.
        set<EqualsExprPtr> _eqs_in_groups;
    
        // Add expression 'eq' with condition 'cond' to eq-group with 'baseName'
        // unless alread added.  The corresponding index in '_indices' will be
        // incremented if a new group is created.
        // 'eq_deps': pre-computed dependencies between equations.
        // Returns whether a new group was created.
        virtual bool addExprToGroup(EqualsExprPtr eq,
                                    BoolExprPtr cond, // may be nullptr.
                                    const string& baseName,
                                    EqDepMap& eq_deps);

    public:
        EqGroups() {}
        EqGroups(const string& basename_default, const Dimensions& dims) :
            _basename_default(basename_default),
            _dims(&dims) {}
        virtual ~EqGroups() {}

        virtual void set_basename_default(const string& basename_default) {
            _basename_default = basename_default;
        }
        virtual void set_dims(const Dimensions& dims) {
            _dims = &dims;
        }
        
        // Separate a set of equations into eqGroups based
        // on the target string.
        // Target string is a comma-separated list of key-value pairs, e.g.,
        // "eqGroup1=foo,eqGroup2=bar".
        // In this example, all eqs updating grid names containing 'foo' go in eqGroup1,
        // all eqs updating grid names containing 'bar' go in eqGroup2, and
        // each remaining eq goes in an eqGroup named after its grid.
        void makeEqGroups(Eqs& eqs,
                          const string& targets,
                          EqDepMap& eq_deps,
                          ostream& os);
        void makeEqGroups(Eqs& eqs,
                          const string& targets,
                          IntTuple& pts,
                          bool find_deps,
                          ostream& os) {
            EqDepMap eq_deps;
            if (find_deps)
                eqs.findDeps(pts, _dims->_stepDim, &eq_deps, os);
            makeEqGroups(eqs, targets, eq_deps, os);
        }

        virtual const Grids& getOutputGrids() const {
            return _outGrids;
        }

        // Visit all the equations in all eqGroups.
        // This will not visit the conditions.
        virtual void visitEqs(ExprVisitor* ev) {
            for (auto& eg : *this)
                eg.visitEqs(ev);
        }

        // Replicate each equation at the non-zero offsets for
        // each vector in a cluster.
        virtual void replicateEqsInCluster(Dimensions& dims) {
            for (auto& eg : *this)
                eg.replicateEqsInCluster(dims);
        }

        // Reorder groups based on dependencies.
        virtual void sort();
    
        // Print a list of eqGroups.
        virtual void printInfo(ostream& os) const {
            os << "Identified stencil equation-groups:" << endl;
            for (auto& eq : *this) {
                for (auto gp : eq.getOutputGrids()) {
                    string eqName = eq.getName();
                    os << "  Equation group '" << eqName << "' updates grid '" <<
                        gp->getName() << "'." << endl;
                }
            }
        }

        // Print stats for the equation(s) in all groups.
        virtual void printStats(ostream& os, const string& msg);

        // Apply optimizations requested in settings.
        void optimizeEqGroups(CompilerSettings& settings,
                              const string& descr,
                              bool printSets,
                              ostream& os);
    };

>>>>>>> eba7d760
    // A 'GridValue' is simply a pointer to an expression.
    typedef NumExprPtr GridValue;
 
    // Use SET_VALUE_FROM_EXPR for creating a string to insert any C++ code
    // that evaluates to a real_t.
    // The 1st arg must be the LHS of an assignment statement.
    // The 2nd arg must evaluate to a real_t (float or double) expression,
    // but it must NOT include access to a grid.
    // The code string is constructed as if writing to an ostream,
    // so '<<' operators may be used to evaluate local variables.
    // Floating-point variables will be printed w/o loss of precision.
    // The code may access the following:
    // - Any parameter to the 'calc_stencil_{cluster,scalar}' generated functions,
    //   including fields of the user-defined 'context' object.
    // - A variable within the global or current namespace where it will be used.
    // - A local variable in the 'value' method; in this case, the value
    //   of the local var must be evaluated and inserted in the expr.
    // Example code:
    //   GridValue v;
    //   SET_VALUE_FROM_EXPR(v =, "_context->temp * " << 0.2);
    //   SET_VALUE_FROM_EXPR(v +=, "_context->coeff[" << r << "]");
    // This example would generate the following partial expression (when r=9):
    //   (_context->temp * 2.00000000000000000e-01) + (_context->coeff[9])
#define SET_VALUE_FROM_EXPR(lhs, rhs) do {      \
        ostringstream oss;                      \
        oss << setprecision(17) << scientific;  \
        oss << "(" << rhs << ")";               \
        lhs  make_shared<CodeExpr>(oss.str());  \
    } while(0)
    
} // namespace yask.
    
#endif<|MERGE_RESOLUTION|>--- conflicted
+++ resolved
@@ -913,7 +913,6 @@
     BOOL_OPER(<=, NotGreaterExpr)
     BOOL_OPER(>=, NotLessExpr)
 
-<<<<<<< HEAD
     // Logical operators.
     inline BoolExprPtr operator&&(const BoolExprPtr lhs, const BoolExprPtr rhs) {
         return make_shared<AndExpr>(lhs, rhs);
@@ -924,24 +923,6 @@
     inline BoolExprPtr operator!(const BoolExprPtr rhs) {
         return make_shared<NotExpr>(rhs);
     }
-=======
-        // Find dependencies based on all eqs.  If 'eq_deps' is
-        // set, save dependencies between eqs.
-        virtual void findDeps(IntTuple& pts,
-                              const string& stepDim,
-                              EqDepMap* eq_deps,
-                              ostream& os);
-
-        // Check for illegal dependencies in all equations.
-        // Exit with error if any found.
-        virtual void checkDeps(IntTuple& pts,
-                               const string& stepDim,
-                               ostream& os) {
-            findDeps(pts, stepDim, NULL, os);
-        }
-    };
->>>>>>> eba7d760
-
 
     typedef set<GridPoint> GridPointSet;
     typedef set<GridPointPtr> GridPointPtrSet;
@@ -953,454 +934,6 @@
     // A 'Condition' is simply a pointer to a binary expression.
     typedef BoolExprPtr Condition;
 
-<<<<<<< HEAD
-=======
-    // A class for a Grid or a Parameter.
-    // Dims in the IntTuple describe the grid or param.
-    // For grids, values in the IntTuple are ignored (grids are sized at run-time).
-    // For params, values in the IntTuple define the sizes.
-    class Grid : public IntTuple,
-                 public virtual yc_grid {
-
-        // Should not be copying grids.
-        Grid(const Grid& src) { assert(0); }
-    
-    protected:
-        string _name;               // name of the grid.
-
-        // Note: at this time, a Grid is either indexed only by stencil indices,
-        // and a 'parameter' is indexed only by non-stencil indices. So, scalar
-        // parameter values will be broadcast to all elements of a grid
-        // vector. TODO: generalize this so that a parameter is just one special
-        // case of a grid.
-        bool _isParam = false;              // is a parameter.
-
-        // Ptr to object to store equations when they are encountered.
-        Eqs* _eqs = 0;
-    
-        // Max abs-value of non-step-index halos required by all eqs at
-        // various step-index values.
-        // TODO: keep separate pos and neg halos.
-        // TODO: keep separate halos for each equation.
-        string _stepDim;            // Assumes all eqs use same step-dim.
-        map<int, IntTuple> _halos;  // key: step-dim offset.
-
-    public:
-        Grid() { }
-        virtual ~Grid() { }
-
-        // Name accessors.
-        const string& getName() const { return _name; }
-        void setName(const string& name) { _name = name; }
-
-        // Param-type accessors.
-        bool isParam() const { return _isParam; }
-        void setParam(bool isParam) { _isParam = isParam; }
-
-        // Access to all equations in this stencil.
-        virtual Eqs* getEqs() { return _eqs; }
-        virtual void setEqs(Eqs* eqs) { _eqs = eqs; }
-    
-        // Get the max size in 'dim' of halo across all step dims.
-        virtual int getHaloSize(const string& dim) const {
-            int h = 0;
-            for (auto i : _halos) {
-                auto& hi = i.second; // halo at step-val 'i'.
-                auto* p = hi.lookup(dim);
-                if (p)
-                    h = std::max(h, *p);
-            }
-            return h;
-        }
-
-        // Determine how many values in step-dim are needed.
-        virtual int getStepDimSize() const;
-
-        // Update halos based on each value in 'vals' given the step-dim 'stepDim'.
-        virtual void updateHalo(const string& stepDim, const IntTuple& vals);
-    
-        // Create an expression to a specific point in this grid.
-        // Note that this doesn't actually 'read' or 'write' a value;
-        // it's just a node in an expression.
-        virtual GridPointPtr makePoint(int count, ...);
-
-        // Convenience functions for zero dimensions (scalar).
-        virtual operator NumExprPtr() { // implicit conversion.
-            assert(_isParam);
-            return makePoint(0);
-        }
-        virtual operator GridPointPtr() { // implicit conversion.
-            assert(_isParam);
-            return makePoint(0);
-        }
-        virtual GridPointPtr operator()() {
-            assert(_isParam);
-            return makePoint(0);
-        }
-
-        // Convenience functions for one dimension (array).
-        // TODO: separate out ExprPtr varieties for Grid
-        // and int varieties for Param.
-        virtual GridPointPtr operator[](int i1) {
-            assert(_isParam);
-            return makePoint(1, i1);
-        }
-        virtual GridPointPtr operator()(int i1) {
-            assert(_isParam);
-            return makePoint(1, i1);
-        }
-        virtual GridPointPtr operator[](const NumExprPtr i1) {
-            return makePoint(1, i1->getIntVal());
-        }
-        virtual GridPointPtr operator()(const NumExprPtr i1) {
-            return makePoint(1, i1->getIntVal());
-        }
-
-        // Convenience functions for more dimensions.
-        virtual GridPointPtr operator()(int i1, int i2) {
-            assert(_isParam);
-            return makePoint(2, i1, i2);
-        }
-        virtual GridPointPtr operator()(int i1, int i2, int i3) {
-            assert(_isParam);
-            return makePoint(3, i1, i2, i3);
-        }
-        virtual GridPointPtr operator()(int i1, int i2, int i3, int i4) {
-            assert(_isParam);
-            return makePoint(4, i1, i2, i3, i4);
-        }
-        virtual GridPointPtr operator()(int i1, int i2, int i3, int i4, int i5) {
-            assert(_isParam);
-            return makePoint(5, i1, i2, i3, i4, i5);
-        }
-        virtual GridPointPtr operator()(int i1, int i2, int i3, int i4, int i5, int i6) {
-            assert(_isParam);
-            return makePoint(6, i1, i2, i3, i4, i5, i6);
-        }
-        virtual GridPointPtr operator()(const NumExprPtr i1, const NumExprPtr i2) {
-            return makePoint(2, i1->getIntVal(), i2->getIntVal());
-        }
-        virtual GridPointPtr operator()(const NumExprPtr i1, const NumExprPtr i2,
-                                        const NumExprPtr i3) {
-            return makePoint(3, i1->getIntVal(), i2->getIntVal(),
-                             i3->getIntVal());
-        }
-        virtual GridPointPtr operator()(const NumExprPtr i1, const NumExprPtr i2,
-                                        const NumExprPtr i3, const NumExprPtr i4) {
-            return makePoint(4, i1->getIntVal(), i2->getIntVal(),
-                             i3->getIntVal(), i4->getIntVal());
-        }
-        virtual GridPointPtr operator()(const NumExprPtr i1, const NumExprPtr i2,
-                                        const NumExprPtr i3, const NumExprPtr i4,
-                                        const NumExprPtr i5) {
-            return makePoint(5, i1->getIntVal(), i2->getIntVal(),
-                             i3->getIntVal(), i4->getIntVal(),
-                             i5->getIntVal());
-        }
-        virtual GridPointPtr operator()(const NumExprPtr i1, const NumExprPtr i2,
-                                        const NumExprPtr i3, const NumExprPtr i4,
-                                        const NumExprPtr i5, const NumExprPtr i6) {
-            return makePoint(6, i1->getIntVal(), i2->getIntVal(),
-                             i3->getIntVal(), i4->getIntVal(),
-                             i5->getIntVal(), i6->getIntVal());
-        }
-
-        // APIs.
-        virtual const string& get_name() const {
-            return _name;
-        }
-        virtual int get_num_dims() const {
-            return getNumDims();
-        }
-        virtual const string& get_dim_name(int n) const {
-            return getDimName(n);
-        }
-        virtual std::vector<std::string> get_dim_names() const;
-        virtual yc_grid_point_node_ptr
-        new_relative_grid_point(int dim1_offset,
-                                int dim2_offset,
-                                int dim3_offset,
-                                int dim4_offset,
-                                int dim5_offset,
-                                int dim6_offset);
-        virtual yc_grid_point_node_ptr
-        new_relative_grid_point(std::vector<int> dim_offsets);
-    };
-
-    // A list of grids.  This holds pointers to grids defined by the stencil
-    // class in the order in which they are added via the INIT_GRID_* macros.
-    class Grids : public vector_set<Grid*> {
-    public:
-    
-        Grids() {}
-        virtual ~Grids() {}
-
-        // Copy ctor.
-        // Copies list of grid pointers, but not grids (shallow copy).
-        Grids(const Grids& src) : vector_set<Grid*>(src) {}
-    };
-
-    // Aliases for parameters.
-    // Even though these are just typedefs for now, don't interchange them.
-    // TODO: make params just a special case of grids.
-    typedef Grid Param;
-    typedef Grids Params;
-
-    // Settings for the compiler.
-    // May be provided via cmd-line or API.
-    class CompilerSettings {
-    public:
-        int _elem_bytes = 4;    // bytes in an FP element.
-        string _stepDim = "t";  // name of stepping dimension.
-        IntTuple _domainDims;   // names of domain dimensions.
-        IntTuple _foldOptions;    // vector fold.
-        IntTuple _clusterOptions; // cluster multipliers.
-        bool _firstInner = true; // first dimension of fold is unit step.
-        string _eq_group_basename_default = "stencil";
-        bool _allowUnalignedLoads = false;
-        int _haloSize = 0;      // 0 => calculate each halo separately and automatically.
-        int _stepAlloc = 0;     // 0 => calculate step allocation automatically.
-        int _maxExprSize = 50;
-        int _minExprSize = 2;
-        bool _doCse = true;      // do common-subexpr elim.
-        bool _doComb = true;    // combine commutative operations.
-        bool _doOptCluster = true; // apply optimizations also to cluster.
-        bool _find_deps = true;  // find dependencies between equations.
-        string _eqGroupTargets;  // how to group equations.
-    };
-    
-    // Stencil dimensions.
-    struct Dimensions {
-        IntTuple _allDims;          // all dims with zero value.
-        string _stepDim;            // step dimension.
-        IntTuple _scalar, _fold;    // points in scalar and fold.
-        IntTuple _clusterPts;       // cluster size in points.
-        IntTuple _clusterMults;     // cluster size in vectors.
-        IntTuple _miscDims;         // all dims that are not the step or in folds/clusters.
-
-        Dimensions() {}
-        virtual ~Dimensions() {}
-    
-        // Find the dimensions to be used.
-        void setDims(Grids& grids,
-                     CompilerSettings& settings,
-                     int vlen,
-                     bool is_folding_efficient,
-                     ostream& os);
-    };
-
-    // A named equation group, which contains one or more grid-update equations.
-    // All equations in a group must have the same condition.
-    // Equations should not have inter-dependencies because they will be
-    // combined into a single expression.  TODO: make this a proper class, e.g.,
-    // encapsulate the fields.
-    class EqGroup {
-    protected:
-        EqList _eqs; // expressions in this eqGroup (not including conditions).
-        Grids _outGrids;          // grids updated by this eqGroup.
-        Grids _inGrids;          // grids read from by this eqGroup.
-        const Dimensions* _dims = 0;
-
-        // Other eq-groups that this group depends on. This means that an
-        // equation in this group has a grid value on the RHS that appears in
-        // the LHS of the dependency.
-        map<DepType, set<string>> _dep_on;
-
-    public:
-        string baseName;            // base name of this eqGroup.
-        int index;                  // index to distinguish repeated names.
-        BoolExprPtr cond;           // condition (default is null).
-
-        // Ctor.
-        EqGroup(const Dimensions& dims) : _dims(&dims) {
-
-            // Create empty map entries.
-            for (DepType dt = certain_dep; dt < num_deps; dt = DepType(dt+1)) {
-                _dep_on[dt];
-            }
-        }
-        virtual ~EqGroup() {}
-
-        // Add an equation.
-        // If 'update_stats', update grid and halo data.
-        virtual void addEq(EqualsExprPtr ee, bool update_stats = true);
-    
-        // Visit all the equations.
-        virtual void visitEqs(ExprVisitor* ev) {
-            for (auto& ep : _eqs) {
-#ifdef DEBUG_EQ_GROUP
-                cout << " //** EqGroup: visiting " << ep->makeQuotedStr() << endl;
-#endif
-                ep->accept(ev);
-            }
-        }
-
-        // Get the list of all equations.
-        // Does NOT return condition.
-        virtual const EqList& getEqs() const {
-            return _eqs;
-        }
-
-        // Visit the condition.
-        // Return true if there was one to visit.
-        virtual bool visitCond(ExprVisitor* ev) {
-            if (cond.get()) {
-                cond->accept(ev);
-                return true;
-            }
-            return false;
-        }
-
-        // Get the full name.
-        virtual string getName() const;
-
-        // Get a string description.
-        virtual string getDescription(bool show_cond = true,
-                                      string quote = "'") const;
-
-        // Get number of equations.
-        virtual int getNumEqs() const {
-            return _eqs.size();
-        }
-
-        // Get grids output and input.
-        virtual const Grids& getOutputGrids() const {
-            return _outGrids;
-        }
-        virtual const Grids& getInputGrids() const {
-            return _inGrids;
-        }
-
-        // Get whether this eq-group depends on eg2.
-        // Must have already been set via setDepOn().
-        virtual bool isDepOn(DepType dt, const EqGroup& eq2) const {
-            return _dep_on.at(dt).count(eq2.getName()) > 0;
-        }
-
-        // Get dependencies on this eq-group.
-        virtual const set<string>& getDeps(DepType dt) const {
-            return _dep_on.at(dt);
-        }
-    
-        // Set dependency on eg2 if this eq-group is dependent on it.
-        // Return whether dependent.
-        virtual bool setDepOn(DepType dt, EqDepMap& eq_deps, const EqGroup& eg2);
-
-        // Replicate each equation at the non-zero offsets for
-        // each vector in a cluster.
-        virtual void replicateEqsInCluster(Dimensions& dims);
-        
-        // Print stats for the equation(s) in this group.
-        virtual void printStats(ostream& os, const string& msg);
-    };
-
-    // Container for multiple equation groups.
-    class EqGroups : public vector<EqGroup> {
-    protected:
-
-        // Copy of some global data.
-        string _basename_default;
-        const Dimensions* _dims = 0;
-
-        // Track grids that are udpated.
-        Grids _outGrids;
-
-        // Map to track indices per eq-group name.
-        map<string, int> _indices;
-
-        // Track equations that have been added already.
-        set<EqualsExprPtr> _eqs_in_groups;
-    
-        // Add expression 'eq' with condition 'cond' to eq-group with 'baseName'
-        // unless alread added.  The corresponding index in '_indices' will be
-        // incremented if a new group is created.
-        // 'eq_deps': pre-computed dependencies between equations.
-        // Returns whether a new group was created.
-        virtual bool addExprToGroup(EqualsExprPtr eq,
-                                    BoolExprPtr cond, // may be nullptr.
-                                    const string& baseName,
-                                    EqDepMap& eq_deps);
-
-    public:
-        EqGroups() {}
-        EqGroups(const string& basename_default, const Dimensions& dims) :
-            _basename_default(basename_default),
-            _dims(&dims) {}
-        virtual ~EqGroups() {}
-
-        virtual void set_basename_default(const string& basename_default) {
-            _basename_default = basename_default;
-        }
-        virtual void set_dims(const Dimensions& dims) {
-            _dims = &dims;
-        }
-        
-        // Separate a set of equations into eqGroups based
-        // on the target string.
-        // Target string is a comma-separated list of key-value pairs, e.g.,
-        // "eqGroup1=foo,eqGroup2=bar".
-        // In this example, all eqs updating grid names containing 'foo' go in eqGroup1,
-        // all eqs updating grid names containing 'bar' go in eqGroup2, and
-        // each remaining eq goes in an eqGroup named after its grid.
-        void makeEqGroups(Eqs& eqs,
-                          const string& targets,
-                          EqDepMap& eq_deps,
-                          ostream& os);
-        void makeEqGroups(Eqs& eqs,
-                          const string& targets,
-                          IntTuple& pts,
-                          bool find_deps,
-                          ostream& os) {
-            EqDepMap eq_deps;
-            if (find_deps)
-                eqs.findDeps(pts, _dims->_stepDim, &eq_deps, os);
-            makeEqGroups(eqs, targets, eq_deps, os);
-        }
-
-        virtual const Grids& getOutputGrids() const {
-            return _outGrids;
-        }
-
-        // Visit all the equations in all eqGroups.
-        // This will not visit the conditions.
-        virtual void visitEqs(ExprVisitor* ev) {
-            for (auto& eg : *this)
-                eg.visitEqs(ev);
-        }
-
-        // Replicate each equation at the non-zero offsets for
-        // each vector in a cluster.
-        virtual void replicateEqsInCluster(Dimensions& dims) {
-            for (auto& eg : *this)
-                eg.replicateEqsInCluster(dims);
-        }
-
-        // Reorder groups based on dependencies.
-        virtual void sort();
-    
-        // Print a list of eqGroups.
-        virtual void printInfo(ostream& os) const {
-            os << "Identified stencil equation-groups:" << endl;
-            for (auto& eq : *this) {
-                for (auto gp : eq.getOutputGrids()) {
-                    string eqName = eq.getName();
-                    os << "  Equation group '" << eqName << "' updates grid '" <<
-                        gp->getName() << "'." << endl;
-                }
-            }
-        }
-
-        // Print stats for the equation(s) in all groups.
-        virtual void printStats(ostream& os, const string& msg);
-
-        // Apply optimizations requested in settings.
-        void optimizeEqGroups(CompilerSettings& settings,
-                              const string& descr,
-                              bool printSets,
-                              ostream& os);
-    };
-
->>>>>>> eba7d760
     // A 'GridValue' is simply a pointer to an expression.
     typedef NumExprPtr GridValue;
  
