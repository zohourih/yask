##############################################################################
## YASK: Yet Another Stencil Kernel
## Copyright (c) 2014-2017, Intel Corporation
## 
## Permission is hereby granted, free of charge, to any person obtaining a copy
## of this software and associated documentation files (the "Software"), to
## deal in the Software without restriction, including without limitation the
## rights to use, copy, modify, merge, publish, distribute, sublicense, and/or
## sell copies of the Software, and to permit persons to whom the Software is
## furnished to do so, subject to the following conditions:
## 
## * The above copyright notice and this permission notice shall be included in
##   all copies or substantial portions of the Software.
## 
## THE SOFTWARE IS PROVIDED "AS IS", WITHOUT WARRANTY OF ANY KIND, EXPRESS OR
## IMPLIED, INCLUDING BUT NOT LIMITED TO THE WARRANTIES OF MERCHANTABILITY,
## FITNESS FOR A PARTICULAR PURPOSE AND NONINFRINGEMENT. IN NO EVENT SHALL THE
## AUTHORS OR COPYRIGHT HOLDERS BE LIABLE FOR ANY CLAIM, DAMAGES OR OTHER
## LIABILITY, WHETHER IN AN ACTION OF CONTRACT, TORT OR OTHERWISE, ARISING
## FROM, OUT OF OR IN CONNECTION WITH THE SOFTWARE OR THE USE OR OTHER DEALINGS
## IN THE SOFTWARE.
##############################################################################

# Makefile for the YASK stencil kernel.
# Type 'make help' for usage.

# See top-level YASK Makefile for explanation of vars commonly set via the
#   command-line that control kernel configuration and performance.

# Initial defaults.
stencil		=	iso3dfd
arch		=	snb
mpi		=	1
real_bytes	=	4
radius		=	1
scan_dims	=	4	# Includes step dim; TODO: move to compiler.

# Defaults based on stencil type (and arch for some stencils).
ifeq ($(stencil),)
 $(error Stencil not specified)

else ifeq ($(stencil),3axis)
 MACROS		+=	MAX_EXCH_DIST=1
 radius		=	6

else ifeq ($(stencil),9axis)
 MACROS		+=	MAX_EXCH_DIST=2
 radius		=	4

else ifeq ($(stencil),3plane)
 MACROS		+=	MAX_EXCH_DIST=2
 radius		=	3

else ifeq ($(stencil),cube)
 MACROS		+=	MAX_EXCH_DIST=3
 radius		=	2

else ifeq ($(stencil),iso3dfd)
 MACROS				+=	MAX_EXCH_DIST=1
 radius				=	8
 def_rank_args			=	-d 1024 -dx 512 # assume 2 ranks/node in 'x'.
 def_pad_args			=	-ep 1
 ifeq ($(arch),knl)
  def_rank_args			=	-d 1024 # assume 1 rank/node.
  fold_4byte			=	x=2,y=8
  cluster			=	x=2
  def_block_args		=	-b 96 -bx 192
 else ifeq ($(arch),hsw)
  fold_4byte			=	x=8
  def_thread_divisor		=	2
  def_block_threads		=	1
  def_block_args		=	-bx 296 -by 5 -bz 290
  cluster			=	z=2
  prefetch			=
 else ifeq ($(arch),skx)
  fold_4byte			=	x=4,y=4
  def_thread_divisor		=	1
  def_block_threads		=	2
  def_block_args		=	-b 64
  cluster			=	z=2
  prefetch			=	prefetch(L1)
 endif

else ifneq ($(findstring awp,$(stencil)),)
 time_alloc			=	1
 eqs				=	velocity=vel,stress=str
 def_block_args			=	-b 32
 YC_FLAGS			+=	-min-es 1
 def_rank_args			=	-dx 512 -dy 1024 -dz 128 # assume 2 ranks/node in 'x'.
 def_pad_args			=	-ep 1
 ifeq ($(arch),knl)
  def_rank_args			=	-dx 1024 -dy 1024 -dz 128 # assume 1 rank/node.
  fold_4byte			=	x=4,y=4
  def_thread_divisor		=	2
  def_block_threads		=	4
  def_block_args		=	-b 48 -bx 112
 else ifeq ($(arch),hsw)
  prefetch			=	prefetch(L1,L2)
  omp_block_schedule		=	dynamic,1
  fold_4byte			=	x=8
  cluster			=	y=2
  def_pad_args			=	-epx 1 -epy 1 -epz 0
  def_block_args		=	-bx 128 -by 16 -bz 32 
  more_def_args			+=	-sbx 32 -sby 2 -sbz 32
 else ifeq ($(arch),skx)
  fold_4byte			=	x=2,y=8
  def_block_args		=	-b 32 -bx 96
  prefetch			=	prefetch(L1)
 endif

else ifneq ($(findstring ssg,$(stencil)),)
 time_alloc	=	1
 eqs		=	v_bl=v_bl,v_tr=v_tr,v_tl=v_tl,s_br=s_br,s_bl=s_bl,s_tr=s_tr,s_tl=s_tl

else ifneq ($(findstring fsg,$(stencil)),)
 time_alloc	=	1
 eqs		=      v_br=v_br,v_bl=v_bl,v_tr=v_tr,v_tl=v_tl,s_br=s_br,s_bl=s_bl,s_tr=s_tr,s_tl=s_tl
 ifeq ($(arch),knl)
  omp_region_schedule  	=	guided
  def_block_args  	=	-b 16
  def_thread_divisor	=	4
  def_block_threads	=	1
  prefetch		=	prefetch(L2)
 endif

else ifeq ($(stencil),stream)
 MACROS		+=	MAX_EXCH_DIST=0
 radius		=	2
 cluster	=	x=2

endif # stencil-specific.

# Defaut settings based on architecture.
# (Use '?=' to avoid replacing above settings.)
ifeq ($(arch),knc)

 ISA		?= 	-mmic
 MACROS		+=	USE_INTRIN512
 YC_TARGET  	?=	knc
 def_block_threads  ?=	4
 prefetch	?=	prefetch(L1,L2)

else ifeq ($(arch),knl)

 ISA		?=	-xMIC-AVX512
 GCXX_ISA	?=	-march=knl
 MACROS		+=	USE_INTRIN512 USE_RCP28
 YC_TARGET  	?=	avx512
 def_block_args	?=	-b 96
 def_block_threads ?=	8
 prefetch	?=	prefetch(L1)

else ifeq ($(arch),skx)

 ISA		?=	-xCORE-AVX512
 GCXX_ISA	?=	-march=knl -mno-avx512er -mno-avx512pf
 MACROS		+=	USE_INTRIN512
 YC_TARGET  	?=	avx512

else ifeq ($(arch),hsw)

 ISA		?=	-xCORE-AVX2
 GCXX_ISA	?=	-march=haswell
 MACROS		+=	USE_INTRIN256
 YC_TARGET  	?=	avx2

else ifeq ($(arch),ivb)

 ISA		?=	-xCORE-AVX-I
 GCXX_ISA	?=	-march=ivybridge
 MACROS		+=	USE_INTRIN256
 YC_TARGET  	?=	avx

else ifeq ($(arch),snb)

 ISA		?=	-xAVX
 GCXX_ISA	?=	-march=sandybridge
 MACROS		+= 	USE_INTRIN256
 YC_TARGET  	?=	avx

else ifeq ($(arch),intel64)

 ISA		?=	-xHOST
 GCXX_ISA       ?=      -march=native
 YC_TARGET	?=	cpp

else

$(error Architecture not recognized; use arch=knl, knc, skx, hsw, ivb, snb, or intel64 (no explicit vectorization))

endif # arch-specific.

# general defaults for vars if not set above.
streaming_stores	?= 	0
omp_par_for		?=	omp parallel for
omp_region_schedule	?=	dynamic,1
omp_block_schedule	?=	static,1
omp_gen_schedule	?=	static
prefetch		?=	prefetch(L2)
def_thread_divisor	?=	1
def_block_threads	?=	2
real_bytes		?=	4
layout_xyz		?=	Layout_123
layout_txyz		?=	Layout_2314
def_rank_args		?=	-d 128
def_block_args		?=	-b 64
def_pad_args		?=	-ep 1
cluster			?=	x=1
pfd_l1			?=	1
pfd_l2			?=	2
max_dims		?=	6  # max grid dims >= scan_dims.

# default folding depends on HW vector size.
ifneq ($(findstring INTRIN512,$(MACROS)),)  # 512 bits.

 # 16 SP floats.
 fold_4byte	?=	x=4,y=4

 # 8 DP floats.
 fold_8byte	?=	x=4,y=2

else  # not 512 bits (assume 256).

 # 8 SP floats.
 fold_4byte	?=	x=8

 # 4 DP floats.
 fold_8byte	?=	x=4

endif # not 512 bits.

# Select fold based on size of reals.
fold	= 	$(fold_$(real_bytes)byte) # e.g., fold_4byte

######## Loop-compiler configuration:
# The loop indices range from 0..N-1, where N=scan_dims.
# 0 is the step dimension, usually time.
# The step loop is handled outside of the generated loops,
# so the following loop codes do not scan over dim 0.
# N-1 is the inner-most dim.

# Rank loops break up the whole rank into smaller regions.  In order for
# temporal wavefronts to operate properly, the order of spatial dimensions
# may be changed, but the scanning paths must have strictly incrementing
# indices. Those that do not (e.g., grouped, serpentine, square-wave) may
# *not* be used here when using temporal wavefronts. The time loop may be
# found in StencilEquations::run_solution().
RANK_LOOP_OPTS		?=	-ndims $(scan_dims) -inVar rank_idxs
RANK_LOOP_CODE		?=	$(RANK_LOOP_OUTER_MODS) loop(1 .. N-1) \
				{ $(RANK_LOOP_INNER_MODS) calc(region(eqGroup_ptr)); }

# Region loops break up a region using OpenMP threading into blocks.  The
# 'omp' modifier creates an outer OpenMP loop so that each block is assigned
# to a top-level OpenMP thread.  The region time loops are not coded here to
# allow for proper spatial skewing for temporal wavefronts. The time loop
# may be found in StencilEquations::calc_region().
REGION_LOOP_OPTS	?=     	-ndims $(scan_dims) -inVar region_idxs \
				-ompConstruct '$(omp_par_for) schedule($(omp_region_schedule)) proc_bind(spread)' \
				-calcPrefix 'eg->calc_'
REGION_LOOP_OUTER_MODS	?=	grouped
REGION_LOOP_CODE	?=	omp $(REGION_LOOP_OUTER_MODS) loop(1 .. N-1) { \
				$(REGION_LOOP_INNER_MODS) calc(block()); }

# Block loops break up a block into sub-blocks.  The 'omp' modifier creates
# a *nested* OpenMP loop so that each sub-block is assigned to a nested OpenMP
# thread.  There is no time loop because threaded temporal blocking is
# not yet supported.
BLOCK_LOOP_OPTS		=     	-ndims $(scan_dims) -inVar block_idxs \
				-ompConstruct '$(omp_par_for) schedule($(omp_block_schedule)) proc_bind(close)'
BLOCK_LOOP_OUTER_MODS	?=	grouped
BLOCK_LOOP_CODE		?=	omp $(BLOCK_LOOP_OUTER_MODS) loop(1 .. N-1) { \
				$(BLOCK_LOOP_INNER_MODS) calc(sub_block()); }

# Sub-block loops break up a sub-block into vector clusters.  The innermost
# loop here is the final innermost loop and is run by a single OMP
# thread. There is no time loop because threaded temporal blocking is not
# yet supported.
SUB_BLOCK_LOOP_OPTS		=     	-ndims $(scan_dims) -inVar sub_block_idxs
ifeq ($(split_L2),1)
 SUB_BLOCK_LOOP_OPTS		+=     	-splitL2
endif
SUB_BLOCK_LOOP_OUTER_MODS	?=	square_wave serpentine
SUB_BLOCK_LOOP_CODE		?=	$(SUB_BLOCK_LOOP_OUTER_MODS) loop(1 .. N-2) { \
					$(SUB_BLOCK_LOOP_INNER_MODS) $(prefetch) loop(N-1) { \
					calc(cluster()); } }

# General-purpose parallel loop.
# Nested OpenMP is not used here because there is no sharing between threads.
# TODO: Consider using nested OpenMP to hide more latency.
GEN_LOOP_OPTS		=     	-ndims $(scan_dims) -inVar gen_idxs \
				-ompConstruct '$(omp_par_for) schedule($(omp_gen_schedule)) proc_bind(spread)'
GEN_LOOP_OUTER_MODS	?=	omp
GEN_LOOP_CODE		?=	$(GEN_LOOP_OUTER_MODS) loop(1 .. N-1) \
				$(GEN_LOOP_INNER_MODS) { calc(gen()); }

######## End of vars that control the function and performance of the kernel.

# The remainder of this file specifies how to build and test the kernel.
# Vars starting with 'YC_' apply to the stencil compiler.
# Vars starting with 'YK_' apply to the stencil kernel.

# Flags passed to stencil compiler.
YC_FLAGS   	+=	-stencil $(stencil) -elem-bytes $(real_bytes) -cluster $(cluster) -fold $(fold)
ifneq ($(eqs),)
 YC_FLAGS   	+=	-eq $(eqs)
endif
ifneq ($(radius),)
 YC_FLAGS   	+=	-radius $(radius)
endif
ifneq ($(halo),)
 YC_FLAGS   	+=	-halo $(halo)
endif
ifneq ($(time_alloc),)
 YC_FLAGS   	+=	-step-alloc $(time_alloc)
endif

# YASK dirs.
YASK_BASE	:=	$(shell cd ../..; pwd)
LIB_DIR		:=	$(YASK_BASE)/lib
INC_DIR		:=	$(YASK_BASE)/include
BIN_DIR		:=	$(YASK_BASE)/bin

# Output files and dirs.
YK_BASE		:=	yask_kernel
YK_MODULE	:=	$(YK_BASE)
YK_TAG		:=	$(stencil).$(arch)
YK_BASE2	:=	$(YK_BASE).$(YK_TAG)
YK_EXEC		:=	$(BIN_DIR)/$(YK_BASE2).exe
YK_TEST_EXEC	:=	$(BIN_DIR)/$(YK_BASE)_api_test.exe
YK_LIB		:=	$(LIB_DIR)/lib$(YK_BASE2).so
YK_PY_LIB	:=	$(LIB_DIR)/_$(YK_MODULE).so
YK_PY_MOD	:=	$(LIB_DIR)/$(YK_MODULE).py
MAKE_REPORT_FILE:=	make-report.$(YK_TAG).txt

# Common source.
COMM_DIR	:=	../common
COMM_SRC_NAMES	:=	output
COMM_SRC_BASES	:=	$(addprefix $(COMM_DIR)/,$(COMM_SRC_NAMES))

# Kernel source files and dirs.
YK_SWIG_DIR	:=	./swig
YK_GEN_DIR	:=	./gen
YK_LIB_DIR	:=	./lib
YK_SRC_NAMES	:=	stencil_calc realv_grids utils
YK_SRC_BASES	:=	$(addprefix $(YK_LIB_DIR)/,$(YK_SRC_NAMES))
YK_OBJS		:=	$(addsuffix .$(YK_TAG).o,$(YK_SRC_BASES) $(COMM_SRC_BASES))
YK_MACRO_FILE	:=	$(YK_GEN_DIR)/yask_macros.hpp
YK_CODE_FILE	:=	$(YK_GEN_DIR)/yask_stencil_code.hpp
YK_GEN_HEADERS	:=	$(addprefix $(YK_GEN_DIR)/, \
				yask_rank_loops.hpp \
				yask_region_loops.hpp \
				yask_block_loops.hpp \
				yask_sub_block_loops.hpp \
				yask_gen_loops.hpp \
				yask_layout_macros.hpp \
				yask_layouts.hpp) \
				$(YK_MACRO_FILE) \
				$(YK_CODE_FILE)
YK_INC_DIRS	:=	$(INC_DIR) $(YK_LIB_DIR) ../common
YK_INC_GLOB	:=	$(addsuffix /*.hpp,$(YK_INC_DIRS))
YK_MK_GEN_DIR	:=	mkdir -p -v $(YK_GEN_DIR)

# YASK stencil compiler.
YC_BASE		:=	yask_compiler
YC_EXEC		:=	$(BIN_DIR)/$(YC_BASE).exe
YC_SRC_DIR	:=	../compiler

# YASK loop compiler.
GEN_LOOPS	:=	$(BIN_DIR)/gen_loops.pl

# Other scripts.
GEN_LAYOUTS	:=	$(BIN_DIR)/gen_layouts.pl
GET_LOOP_STATS	:=	$(BIN_DIR)/get_loop_stats.pl

# Compiler and default flags.
ifeq ($(mpi),1)
 YK_CXX		:=	mpiicpc
else
 YK_CXX		:=	icpc
endif
YK_CXXFLAGS	+=   	-g -std=c++11 -Wall
YK_CXXFLAGS	+=	$(addprefix -I,$(YK_INC_DIRS) $(YK_GEN_DIR))
OMPFLAGS	+=	-fopenmp
YK_CXXOPT	?=	-O3

# Add user-defined flags.
YK_CXXFLAGS	+=	$(EXTRA_YK_CXXFLAGS)

# Linker.
YK_LD		:=	$(YK_CXX)
YK_LFLAGS	:=	-lrt -Wl,-rpath=$(LIB_DIR) -L$(LIB_DIR) -l$(YK_BASE2)

# Tools.
PYTHON		:=	python
SWIG		:=	swig

# Find include path needed for python interface.
# NB: constructing string inside print() to work for python 2 or 3.
PYINC		:= 	$(addprefix -I,$(shell $(PYTHON) -c 'import distutils.sysconfig; print(distutils.sysconfig.get_python_inc() + " " + distutils.sysconfig.get_python_inc(plat_specific=1))'))

RUN_PYTHON	:= 	env PYTHONPATH=$(LIB_DIR) $(PYTHON)

# Set MACROS based on individual makefile vars.
# MACROS and EXTRA_MACROS will be written to a header file.
MACROS		+=	LAYOUT_XYZ=$(layout_xyz)
MACROS		+=	LAYOUT_TXYZ=$(layout_txyz)
MACROS		+=	PFDL1=$(pfd_l1) PFDL2=$(pfd_l2)
MACROS		+=	MAX_DIMS=$(max_dims)
ifeq ($(streaming_stores),1)
 MACROS		+=	USE_STREAMING_STORE
endif

# Default cmd-line args.
DEF_ARGS	+=	-thread_divisor $(def_thread_divisor)
DEF_ARGS	+=	-block_threads $(def_block_threads)
DEF_ARGS	+=	$(def_rank_args) $(def_block_args) $(def_pad_args) $(more_def_args) 
MACROS		+=	DEF_ARGS='"$(DEF_ARGS) $(EXTRA_DEF_ARGS)"'

# arch.
ARCH		:=	$(shell echo $(arch) | tr '[:lower:]' '[:upper:]')
MACROS		+= 	ARCH_$(ARCH)

# MPI settings.
ifeq ($(mpi),1)
 MACROS		+=	USE_MPI
endif

# HBW settings.
# TODO: change this to use OS-default location.
ifeq ($(hbw),1)
 MACROS		+=	USE_HBW
 HBW_DIR 	=	$(HOME)/memkind_build
 YK_CXXFLAGS	+=	-I$(HBW_DIR)/include
 YK_LFLAGS	+= 	-lnuma $(HBW_DIR)/lib/libmemkind.a
endif

# VTUNE settings.
ifeq ($(vtune),1)
 MACROS		+=	USE_VTUNE
ifneq ($(VTUNE_AMPLIFIER_XE_2018_DIR),)
 VTUNE_DIR	=	$(VTUNE_AMPLIFIER_XE_2018_DIR)
else ifneq ($(VTUNE_AMPLIFIER_XE_2017_DIR),)
 VTUNE_DIR	=	$(VTUNE_AMPLIFIER_XE_2017_DIR)
else
 VTUNE_DIR	=	$(VTUNE_AMPLIFIER_XE_2016_DIR)
endif
YK_CXXFLAGS	+=	-I$(VTUNE_DIR)/include
YK_LFLAGS	+=	$(VTUNE_DIR)/lib64/libittnotify.a
endif

# compiler-specific settings
ifneq ($(findstring ic,$(notdir $(YK_CXX))),)  # Intel compiler

 YK_CXXFLAGS	+=      $(ISA) -debug extended -Fa -restrict -ansi-alias -fno-alias
 YK_CXXFLAGS	+=	-fimf-precision=low -fast-transcendentals -no-prec-sqrt \
			-no-prec-div -fp-model fast=2 -fno-protect-parens -rcd -ftz \
			-fma -fimf-domain-exclusion=none -qopt-assume-safe-padding
 #YK_CXXFLAGS	+=	-qoverride-limits
 YK_CXXFLAGS	+=	-vec-threshold0
 YK_CXXFLAGS	+=      -qopt-report=5
 #YK_CXXFLAGS	+=	-qopt-report-phase=VEC,PAR,OPENMP,IPO,LOOP
 YK_CXXFLAGS	+=	-no-diag-message-catalog
 YK_CXX_VER_CMD	:=	$(YK_CXX) -V

 # work around an optimization anomaly.
 MACROS		+=	NO_STORE_INTRINSICS

else # not Intel compiler
 YK_CXXFLAGS	+=	$(GCXX_ISA) -Wno-unknown-pragmas -Wno-unused-variable

endif # compiler.

# Compile with model_cache=1 or 2 to check prefetching.
# Turn off OpenMP when modeling a cache.
ifeq ($(model_cache),1)
 MACROS       	+=      MODEL_CACHE=1
 OMPFLAGS	:=	-qopenmp-stubs
else ifeq ($(model_cache),2)
 MACROS       	+=      MODEL_CACHE=2
 OMPFLAGS	:=	-qopenmp-stubs
endif

# Add in final flags and user-added flags.
YK_CXXFLAGS	+=	$(YK_CXXOPT) $(OMPFLAGS) $(EXTRA_YK_CXXFLAGS)

######## Primary targets & rules
# NB: must set stencil and arch make vars to generate the desired YASK kernel.

default: kernel

# Compile the kernel.
kernel:	$(YK_EXEC) $(MAKE_REPORT_FILE)
	@echo "Binary" $(YK_EXEC) "has been built."
	@echo "See" $(MAKE_REPORT_FILE) "for build information."
	@echo "Run command:" $(BIN_DIR)"/yask.sh -stencil" $(stencil) "-arch" $(arch) "[options]"

%.$(YK_TAG).o: %.cpp $(YK_GEN_HEADERS) $(YK_INC_GLOB)
	$(YK_CXX) $(YK_CXXFLAGS) -fPIC -c -o $@ $<

$(YK_LIB): $(YK_OBJS)
	$(YK_CXX) $(YK_CXXFLAGS) -shared -o $@ $^

$(YK_EXEC): yask_main.cpp $(YK_LIB)
	$(YK_LD) $(YK_CXXFLAGS) $< $(YK_LFLAGS) -o $@

$(MAKE_REPORT_FILE): $(YK_EXEC)
	@echo MAKEFLAGS="\"$(MAKEFLAGS)"\" > $@ 2>&1
	$(MAKE) echo-settings >> $@ 2>&1
	$(MAKE) code-stats | tee -a $@

# Generated files.
$(YK_GEN_DIR)/yask_rank_loops.hpp: $(GEN_LOOPS)
	$(YK_MK_GEN_DIR)
	$< -output $@ $(RANK_LOOP_OPTS) $(EXTRA_LOOP_OPTS) $(EXTRA_RANK_LOOP_OPTS) "$(RANK_LOOP_CODE)"

$(YK_GEN_DIR)/yask_region_loops.hpp: $(GEN_LOOPS)
	$(YK_MK_GEN_DIR)
	$< -output $@ $(REGION_LOOP_OPTS) $(EXTRA_LOOP_OPTS) $(EXTRA_REGION_LOOP_OPTS) "$(REGION_LOOP_CODE)"

$(YK_GEN_DIR)/yask_block_loops.hpp: $(GEN_LOOPS)
	$(YK_MK_GEN_DIR)
	$< -output $@ $(BLOCK_LOOP_OPTS) $(EXTRA_LOOP_OPTS) $(EXTRA_BLOCK_LOOP_OPTS) "$(BLOCK_LOOP_CODE)"

$(YK_GEN_DIR)/yask_sub_block_loops.hpp: $(GEN_LOOPS)
	$(YK_MK_GEN_DIR)
	$< -output $@ $(SUB_BLOCK_LOOP_OPTS) $(EXTRA_LOOP_OPTS) $(EXTRA_SUB_BLOCK_LOOP_OPTS) "$(SUB_BLOCK_LOOP_CODE)"

$(YK_GEN_DIR)/yask_gen_loops.hpp: $(GEN_LOOPS)
	$(YK_MK_GEN_DIR)
	$< -output $@ $(GEN_LOOP_OPTS) $(EXTRA_LOOP_OPTS) $(EXTRA_GEN_LOOP_OPTS) "$(GEN_LOOP_CODE)"

$(YK_GEN_DIR)/yask_layout_macros.hpp: $(GEN_LAYOUTS)
	$(YK_MK_GEN_DIR)
	$< -m $(max_dims) > $@
	@- gindent -fca $@ || \
	  indent -fca $@ ||   \
	  echo "note:" $@ "is not properly indented because no indent program was found."

$(YK_GEN_DIR)/yask_layouts.hpp: $(GEN_LAYOUTS)
	$(YK_MK_GEN_DIR)
	$< -d $(max_dims) > $@
	@- gindent -fca $@ || \
	  indent -fca $@ ||   \
	  echo "note:" $@ "is not properly indented because no indent program was found."

$(YK_CODE_FILE): $(YC_EXEC)
	$(YK_MK_GEN_DIR)
	$< $(YC_FLAGS) $(EXTRA_YC_FLAGS) -p $(YC_TARGET) $@
	@- gindent -fca $@ || \
	  indent -fca $@ ||   \
	  echo "note:" $@ "is not properly indented because no indent program was found."

$(YK_MACRO_FILE):
	$(YK_MK_GEN_DIR)
	echo '// Settings from YASK Makefile' > $@
	echo '// Automatically-generated code; do not edit.' >> $@
	for macro in $(MACROS) $(EXTRA_MACROS); do \
	  echo '#define' $$macro | sed 's/=/ /' >> $@; \
	done

headers: $(YK_GEN_HEADERS)
	@ echo 'Header files generated.'

######## API targets
# NB: must set stencil and arch to generate the desired kernel API.

# Build C++ and Python kernel API libs.
api: $(YK_LIB) $(YK_PY_LIB)

# Build python kernel API lib.
# TODO: consider adding $(YK_TAG) to [some of] these targets.
$(YK_SWIG_DIR)/yask_kernel_api_wrap.cpp: $(YK_SWIG_DIR)/yask*.i $(INC_DIR)/*.hpp
	$(SWIG) -version
	$(SWIG) -v -DYK_MODULE=$(YK_MODULE) -cppext cpp \
	  -I$(INC_DIR) -I$(COMM_DIR) -I$(COMM_DIR)/swig \
	  -c++ -python -outdir $(LIB_DIR) -builtin $<

$(YK_SWIG_DIR)/yask_kernel_api_wrap.o: $(YK_SWIG_DIR)/yask_kernel_api_wrap.cpp
	$(YK_CXX) $(YK_CXXFLAGS) $(PYINC) -fPIC -c -o $@ $<

$(YK_PY_LIB): $(YK_OBJS) $(YK_SWIG_DIR)/yask_kernel_api_wrap.o
	$(YK_CXX) $(YK_CXXFLAGS) -shared -o $@ $^

#### API tests.

# Build C++ kernel API test.
$(YK_TEST_EXEC): ./tests/yask_kernel_api_test.cpp $(YK_LIB)
	$(YK_CXX) $(YK_CXXFLAGS) $< $(YK_LFLAGS) -o $@

# Run C++ kernel API test.
cxx-yk-api-test: $(YK_TEST_EXEC)
	@echo '*** Running the C++ YASK kernel API test...'
	$<

# Run Python kernel API test.
py-yk-api-test: $(BIN_DIR)/yask_kernel_api_test.py $(YK_PY_LIB)
	@echo '*** Running the Python YASK kernel API test...'
	$(RUN_PYTHON) $<

### API tests for the compiler.
# These targets run the tests in the compiler directory,
# then they move the output files into the correct location
# for the kernel.

# Run Python compiler API test to create stencil-code file.
py-yc-api-test:
	$(MAKE) -C $(YC_SRC_DIR) $@
	$(YK_MK_GEN_DIR)
	mv $(YC_SRC_DIR)/yc-api-test-py.hpp $(YK_CODE_FILE)

# Run C++ compiler API test to create stencil-code file.
cxx-yc-api-test:
	$(MAKE) -C $(YC_SRC_DIR) $@
	$(YK_MK_GEN_DIR)
	mv $(YC_SRC_DIR)/yc-api-test-cxx.hpp $(YK_CODE_FILE)

######## Misc targets

# Run the default YASK compiler and kernel.
yc-and-yk-test: $(YK_EXEC)
	$(BIN_DIR)/yask.sh -stencil $(stencil) -arch $(arch) -v

# Generate the code file using the built-in compiler.
code-file: $(YK_CODE_FILE)

# Special target to avoid running stencil compiler and replacing the stencil-code file.
# NB: This trick is only needed when using the compiler API to create
# a stencil to replace the one normally created by the pre-built stencil compiler.
NO_YC_MAKE_FLAGS := --new-file=$(YK_CODE_FILE)
kernel-only:
	$(MAKE) $(NO_YC_MAKE_FLAGS)

# Run the YASK kernel test without implicity using the YASK compiler.
yk-test-no-yc: kernel-only
	$(BIN_DIR)/yask.sh -stencil $(stencil) -arch $(arch) -v

# NB: set arch var if applicable.
# NB: save some time by using YK_CXXOPT=-O2.
all-tests:
	$(MAKE) clean; $(MAKE) stencil=iso3dfd yc-and-yk-test
<<<<<<< HEAD
	$(MAKE) clean; $(MAKE) stencil=awp yc-and-yk-test
=======
>>>>>>> eba7d760
	$(MAKE) clean; $(MAKE) stencil=fsg_abc yc-and-yk-test
	$(MAKE) clean; $(MAKE) stencil=iso3dfd cxx-yk-api-test
	$(MAKE) clean; $(MAKE) stencil=iso3dfd py-yk-api-test

all:
	$(MAKE) kernel
	$(MAKE) api
	$(MAKE) all-tests

# Remove intermediate files.
# Should not trigger remake of stencil compiler.
# Make this target before rebuilding YASK with any new parameters.
clean:
	rm -fv *.s
	rm -fr $(YK_SWIG_DIR)/build $(YK_GEN_DIR)
	rm -fv $(YK_SWIG_DIR)/*_api_wrap.*
	rm -fv $(YK_OBJS)
	find . -name '*.o' | xargs -r rm -v
	find . $(BIN_DIR) $(LIB_DIR) -name '*.optrpt' | xargs -r rm -v

# Remove executables, libs, etc.
realclean: clean
	rm -fv $(YK_LIB) $(YK_EXEC) $(YK_TEST_EXEC) $(YK_PY_MOD)* $(YK_PY_LIB)
	rm -fv make-report.*.txt
	find . -name '*.pyc' | xargs -r rm -v
	find . -name '*~' | xargs -r rm -v

echo-settings:
	@echo
	@echo "Build environment for" $(YK_EXEC) on `date`
	@echo host=`hostname`
	@echo stencil=$(stencil)
	@echo arch=$(arch)
	@echo def_thread_divisor=$(def_thread_divisor)
	@echo def_block_threads=$(def_block_threads)
	@echo def_rank_args=$(def_rank_args)
	@echo def_block_args=$(def_block_args)
	@echo def_pad_args=$(def_pad_args)
	@echo more_def_args=$(more_def_args)
	@echo EXTRA_DEF_ARGS=$(EXTRA_DEF_ARGS)
	@echo fold=$(fold)
	@echo cluster=$(cluster)
	@echo radius=$(radius)
	@echo real_bytes=$(real_bytes)
	@echo layout_xyz=$(layout_xyz)
	@echo layout_txyz=$(layout_txyz)
	@echo pfd_l1=$(pfd_l1)
	@echo pfd_l2=$(pfd_l2)
	@echo streaming_stores=$(streaming_stores)
	@echo omp_region_schedule=$(omp_region_schedule)
	@echo omp_block_schedule=$(omp_block_schedule)
	@echo omp_gen_schedule=$(omp_gen_schedule)
	@echo YC_TARGET="\"$(YC_TARGET)\""
	@echo YC_FLAGS="\"$(YC_FLAGS)\""
	@echo EXTRA_YC_FLAGS="\"$(EXTRA_YC_FLAGS)\""
	@echo MACROS="\"$(MACROS)\""
	@echo EXTRA_MACROS="\"$(EXTRA_MACROS)\""
	@echo ISA=$(ISA)
	@echo OMPFLAGS="\"$(OMPFLAGS)\""
	@echo EXTRA_YK_CXXFLAGS="\"$(EXTRA_YK_CXXFLAGS)\""
	@echo YK_CXX=$(YK_CXX)
	@$(YK_CXX) --version
	@echo YK_CXXOPT=$(YK_CXXOPT)
	@echo YK_CXXFLAGS="\"$(YK_CXXFLAGS)\""
	@echo RANK_LOOP_OPTS="\"$(RANK_LOOP_OPTS)\""
	@echo RANK_LOOP_OUTER_MODS="\"$(RANK_LOOP_OUTER_MODS)\""
	@echo RANK_LOOP_OUTER_VARS="\"$(RANK_LOOP_OUTER_VARS)\""
	@echo RANK_LOOP_INNER_MODS="\"$(RANK_LOOP_INNER_MODS)\""
	@echo RANK_LOOP_CODE="\"$(RANK_LOOP_CODE)\""
	@echo REGION_LOOP_OPTS="\"$(REGION_LOOP_OPTS)\""
	@echo REGION_LOOP_OUTER_MODS="\"$(REGION_LOOP_OUTER_MODS)\""
	@echo REGION_LOOP_OUTER_VARS="\"$(REGION_LOOP_OUTER_VARS)\""
	@echo REGION_LOOP_INNER_MODS="\"$(REGION_LOOP_INNER_MODS)\""
	@echo REGION_LOOP_CODE="\"$(REGION_LOOP_CODE)\""
	@echo BLOCK_LOOP_OPTS="\"$(BLOCK_LOOP_OPTS)\""
	@echo BLOCK_LOOP_OUTER_MODS="\"$(BLOCK_LOOP_OUTER_MODS)\""
	@echo BLOCK_LOOP_OUTER_VARS="\"$(BLOCK_LOOP_OUTER_VARS)\""
	@echo BLOCK_LOOP_INNER_MODS="\"$(BLOCK_LOOP_INNER_MODS)\""
	@echo BLOCK_LOOP_CODE="\"$(BLOCK_LOOP_CODE)\""
	@echo SUB_BLOCK_LOOP_OPTS="\"$(SUB_BLOCK_LOOP_OPTS)\""
	@echo SUB_BLOCK_LOOP_OUTER_MODS="\"$(SUB_BLOCK_LOOP_OUTER_MODS)\""
	@echo SUB_BLOCK_LOOP_OUTER_VARS="\"$(SUB_BLOCK_LOOP_OUTER_VARS)\""
	@echo SUB_BLOCK_LOOP_INNER_MODS="\"$(SUB_BLOCK_LOOP_INNER_MODS)\""
	@echo SUB_BLOCK_LOOP_INNER_VARS="\"$(SUB_BLOCK_LOOP_INNER_VARS)\""
	@echo SUB_BLOCK_LOOP_CODE="\"$(SUB_BLOCK_LOOP_CODE)\""
	@echo GEN_LOOP_OPTS="\"$(GEN_LOOP_OPTS)\""
	@echo GEN_LOOP_OUTER_MODS="\"$(GEN_LOOP_OUTER_MODS)\""
	@echo GEN_LOOP_OUTER_VARS="\"$(GEN_LOOP_OUTER_VARS)\""
	@echo GEN_LOOP_INNER_MODS="\"$(GEN_LOOP_INNER_MODS)\""
	@echo GEN_LOOP_CODE="\"$(GEN_LOOP_CODE)\""

code-stats:
	@echo
	@echo "Code stats for stencil computation:"
	$(GET_LOOP_STATS) -t='sub_block_loops' *.s

help:
	@echo "Example performance builds of kernel cmd-line tool:"
	@echo "% $(MAKE) clean; $(MAKE) -j arch=knl stencil=iso3dfd"
	@echo "% $(MAKE) clean; $(MAKE) -j arch=knl stencil=awp"
	@echo "% $(MAKE) clean; $(MAKE) -j arch=skx stencil=3axis fold='x=1,y=2,z=4' cluster='x=2'"
	@echo "% $(MAKE) clean; $(MAKE) -j arch=hsw stencil=3axis radius=4 prefetch='prefetch(L1,L2)' pfd_l2=3"
	@echo " "
	@echo "Example performance builds of kernel API for C++ and Python apps:"
	@echo "% $(MAKE) clean; $(MAKE) -j arch=knl stencil=iso3dfd yk-api"
	@echo "% $(MAKE) clean; $(MAKE) -j arch=skx stencil=awp yk-api"
	@echo " "
	@echo "Example debug builds of kernel cmd-line tool:"
	@echo "% $(MAKE) clean; $(MAKE) -j stencil=iso3dfd mpi=0 OMPFLAGS='-qopenmp-stubs' YK_CXXOPT='-O0' EXTRA_MACROS='DEBUG'"
	@echo "% $(MAKE) clean; $(MAKE) -j arch=intel64 stencil=3axis mpi=0 OMPFLAGS='-qopenmp-stubs' YK_CXXOPT='-O0' EXTRA_MACROS='DEBUG' model_cache=2"
	@echo "% $(MAKE) clean; $(MAKE) -j arch=intel64 stencil=3axis radius=0 fold='x=1,y=1,z=1' mpi=0 OMPFLAGS='-qopenmp-stubs' YK_CXXOPT='-O0' EXTRA_MACROS='DEBUG TRACE TRACE_MEM TRACE_INTRINSICS'"<|MERGE_RESOLUTION|>--- conflicted
+++ resolved
@@ -638,10 +638,7 @@
 # NB: save some time by using YK_CXXOPT=-O2.
 all-tests:
 	$(MAKE) clean; $(MAKE) stencil=iso3dfd yc-and-yk-test
-<<<<<<< HEAD
 	$(MAKE) clean; $(MAKE) stencil=awp yc-and-yk-test
-=======
->>>>>>> eba7d760
 	$(MAKE) clean; $(MAKE) stencil=fsg_abc yc-and-yk-test
 	$(MAKE) clean; $(MAKE) stencil=iso3dfd cxx-yk-api-test
 	$(MAKE) clean; $(MAKE) stencil=iso3dfd py-yk-api-test
